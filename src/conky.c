/* -*- mode: c; c-basic-offset: 4; tab-width: 4; indent-tabs-mode: t -*-
 *
 * Conky, a system monitor, based on torsmo
 *
 * Any original torsmo code is licensed under the BSD license
 *
 * All code written since the fork of torsmo is licensed under the GPL
 *
 * Please see COPYING for details
 *
 * Copyright (c) 2004, Hannu Saransaari and Lauri Hakkarainen
 * Copyright (c) 2005-2009 Brenden Matthews, Philip Kovacs, et. al.
 *	(see AUTHORS)
 * All rights reserved.
 *
 * This program is free software: you can redistribute it and/or modify
 * it under the terms of the GNU General Public License as published by
 * the Free Software Foundation, either version 3 of the License, or
 * (at your option) any later version.
 *
 * This program is distributed in the hope that it will be useful,
 * but WITHOUT ANY WARRANTY; without even the implied warranty of
 * MERCHANTABILITY or FITNESS FOR A PARTICULAR PURPOSE.  See the
 * GNU General Public License for more details.
 * You should have received a copy of the GNU General Public License
 * along with this program.  If not, see <http://www.gnu.org/licenses/>.
 *
 * vim: ts=4 sw=4 noet ai cindent syntax=c
 *
 */

#include "config.h"
#include "text_object.h"
#include "conky.h"
#include "common.h"
#include <stdarg.h>
#include <math.h>
#include <ctype.h>
#include <time.h>
#include <locale.h>
#include <signal.h>
#include <errno.h>
#include <limits.h>
#if HAVE_DIRENT_H
#include <dirent.h>
#endif
#include <sys/time.h>
#include <sys/param.h>
#ifdef HAVE_SYS_INOTIFY_H
#include <sys/inotify.h>
#endif /* HAVE_SYS_INOTIFY_H */
#ifdef X11
#include "x11.h"
#include <X11/Xutil.h>
#ifdef HAVE_XDAMAGE
#include <X11/extensions/Xdamage.h>
#endif
#ifdef IMLIB2
#include "imlib2.h"
#endif /* IMLIB2 */
#endif /* X11 */
#include <sys/types.h>
#include <sys/stat.h>
#include <netinet/in.h>
#include <netdb.h>
#include <fcntl.h>
#include <getopt.h>
#ifdef NCURSES
#include <ncurses.h>
#endif
#ifdef XOAP
#include <libxml/parser.h>
#endif /* XOAP */

/* local headers */
#include "algebra.h"
#include "build.h"
#include "colours.h"
#include "diskio.h"
#ifdef X11
#include "fonts.h"
#endif
#include "fs.h"
#include "logging.h"
#include "mixer.h"
#include "mail.h"
#include "mboxscan.h"
#include "specials.h"
#include "temphelper.h"
#include "tailhead.h"
#include "top.h"

/* check for OS and include appropriate headers */
#if defined(__linux__)
#include "linux.h"
#elif defined(__FreeBSD__) || defined(__FreeBSD_kernel__)
#include "freebsd.h"
#elif defined(__OpenBSD__)
#include "openbsd.h"
#endif

#if defined(__FreeBSD_kernel__)
#include <bsd/bsd.h>
#endif

/* FIXME: apm_getinfo is unused here. maybe it's meant for common.c */
#if (defined(__FreeBSD__) || defined(__FreeBSD_kernel__) \
		|| defined(__OpenBSD__)) && (defined(i386) || defined(__i386__))
int apm_getinfo(int fd, apm_info_t aip);
char *get_apm_adapter(void);
char *get_apm_battery_life(void);
char *get_apm_battery_time(void);
#endif

#ifdef HAVE_ICONV
#include <iconv.h>
#endif

#ifdef CONFIG_OUTPUT
#include "defconfig.h"
#include "conf_cookie.h"
#endif

#ifndef S_ISSOCK
#define S_ISSOCK(x)   ((x & S_IFMT) == S_IFSOCK)
#endif

#define MAIL_FILE "$MAIL"
#define MAX_IF_BLOCK_DEPTH 5

//#define SIGNAL_BLOCKING
#undef SIGNAL_BLOCKING

/* debugging level, used by logging.h */
int global_debug_level = 0;

/* two strings for internal use */
static char *tmpstring1, *tmpstring2;

/* variables holding various config settings */
int short_units;
int format_human_readable;
int cpu_separate;
enum {
	NO_SPACER = 0,
	LEFT_SPACER,
	RIGHT_SPACER
} use_spacer;
int top_cpu, top_mem, top_time;
#ifdef IOSTATS
int top_io;
#endif
static unsigned int top_name_width = 15;
int output_methods;
static int extra_newline;
enum x_initialiser_state x_initialised = NO;
static volatile int g_signal_pending;
/* Update interval */
double update_interval;
double update_interval_old;
double update_interval_bat;
void *global_cpu = NULL;
pid_t childpid = 0;

int argc_copy;
char** argv_copy;

/* prototypes for internally used functions */
static void signal_handler(int);
static void print_version(void) __attribute__((noreturn));
static void reload_config(void);
static void generate_text_internal(char *, int, struct text_object,
                                   struct information *);
static int extract_variable_text_internal(struct text_object *,
                                          const char *);

static void print_version(void)
{
	printf(PACKAGE_NAME" "VERSION" compiled "BUILD_DATE" for "BUILD_ARCH"\n");

	printf("\nCompiled in features:\n\n"
		   "System config file: "SYSTEM_CONFIG_FILE"\n"
		   "Package library path: "PACKAGE_LIBDIR"\n\n"
#ifdef X11
		   " X11:\n"
# ifdef HAVE_XDAMAGE
		   "  * Xdamage extension\n"
# endif /* HAVE_XDAMAGE */
# ifdef HAVE_XDBE
		   "  * XDBE (double buffer extension)\n"
# endif /* HAVE_XDBE */
# ifdef XFT
		   "  * Xft\n"
# endif /* XFT */
#endif /* X11 */
		   "\n Music detection:\n"
#ifdef AUDACIOUS
		   "  * Audacious\n"
#endif /* AUDACIOUS */
#ifdef BMPX
		   "  * BMPx\n"
#endif /* BMPX */
#ifdef MPD
		   "  * MPD\n"
#endif /* MPD */
#ifdef MOC
		   "  * MOC\n"
#endif /* MOC */
#ifdef XMMS2
		   "  * XMMS2\n"
#endif /* XMMS2 */
		   "\n General:\n"
#ifdef HAVE_OPENMP
		   "  * OpenMP\n"
#endif /* HAVE_OPENMP */
#ifdef MATH
		   "  * math\n"
#endif /* Math */
#ifdef HDDTEMP
		   "  * hddtemp\n"
#endif /* HDDTEMP */
#ifdef TCP_PORT_MONITOR
		   "  * portmon\n"
#endif /* TCP_PORT_MONITOR */
#ifdef HAVE_CURL
		   "  * Curl\n"
#endif /* HAVE_CURL */
#ifdef RSS
		   "  * RSS\n"
#endif /* RSS */
#ifdef WEATHER
		   "  * Weather (METAR)\n"
#ifdef XOAP
		   "  * Weather (XOAP)\n"
#endif /* XOAP */
#endif /* WEATHER */
#ifdef HAVE_IWLIB
		   "  * wireless\n"
#endif /* HAVE_IWLIB */
#ifdef IBM
		   "  * support for IBM/Lenovo notebooks\n"
#endif /* IBM */
#ifdef NVIDIA
		   "  * nvidia\n"
#endif /* NVIDIA */
#ifdef EVE
		   "  * eve-online\n"
#endif /* EVE */
#ifdef CONFIG_OUTPUT
		   "  * config-output\n"
#endif /* CONFIG_OUTPUT */
#ifdef IMLIB2
		   "  * Imlib2\n"
#endif /* IMLIB2 */
#ifdef MIXER_IS_ALSA
		   "  * ALSA mixer support\n"
#endif /* MIXER_IS_ALSA */
#ifdef APCUPSD
		   "  * apcupsd\n"
#endif /* APCUPSD */
#ifdef IOSTATS
		   "  * iostats\n"
#endif /* IOSTATS */
#ifdef HAVE_LUA
		   "  * Lua\n"
		   "\n  Lua bindings:\n"
#ifdef HAVE_LUA_CAIRO
		   "   * Cairo\n"
#endif /* HAVE_LUA_CAIRO */
#ifdef HAVE_LUA_IMLIB2
		   "   * Imlib2\n"
#endif /* IMLIB2 */
#endif /* HAVE_LUA */
	);

	exit(EXIT_SUCCESS);
}

static const char *suffixes[] = { "B", "KiB", "MiB", "GiB", "TiB", "PiB", "" };


#ifdef X11

static void X11_create_window(void);
static void X11_initialisation(void);

struct _x11_stuff_s {
	Region region;
#ifdef HAVE_XDAMAGE
	Damage damage;
	XserverRegion region2, part;
	int event_base, error_base;
#endif
} x11_stuff;

/* text size */

static int text_start_x, text_start_y;	/* text start position in window */
static int text_width, text_height;

/* alignments */
enum alignment {
	TOP_LEFT = 1,
	TOP_RIGHT,
	TOP_MIDDLE,
	BOTTOM_LEFT,
	BOTTOM_RIGHT,
	BOTTOM_MIDDLE,
	MIDDLE_LEFT,
	MIDDLE_RIGHT,
	NONE
};

/* display to connect to */
static char *disp = NULL;

#endif /* X11 */

/* struct that has all info to be shared between
 * instances of the same text object */
struct information info;

/* path to config file */
char *current_config;

/* set to 1 if you want all text to be in uppercase */
static unsigned int stuff_in_uppercase;

/* Run how many times? */
static unsigned long total_run_times;

/* fork? */
static int fork_to_background;

static int cpu_avg_samples, net_avg_samples, diskio_avg_samples;

/* filenames for output */
char *overwrite_file = NULL; FILE *overwrite_fpointer = NULL;
char *append_file = NULL; FILE *append_fpointer = NULL;

#ifdef X11

static int show_graph_scale;
static int show_graph_range;

/* Position on the screen */
static int text_alignment;
static int gap_x, gap_y;

/* border */
static int draw_borders;
static int draw_graph_borders;
static int stippled_borders;

static int draw_shades, draw_outline;

static long default_fg_color, default_bg_color, default_out_color;

/* create own window or draw stuff to root? */
static int set_transparent = 0;

#ifdef OWN_WINDOW
static int own_window = 0;
static int background_colour = 0;

/* fixed size/pos is set if wm/user changes them */
static int fixed_size = 0, fixed_pos = 0;
#endif

static int minimum_width, minimum_height;
static int maximum_width;

#endif /* X11 */

#ifdef __OpenBSD__
static int sensor_device;
#endif

static long color0, color1, color2, color3, color4, color5, color6, color7,
	color8, color9;

#define MAX_TEMPLATES 10
static char *template[MAX_TEMPLATES];

/* maximum size of config TEXT buffer, i.e. below TEXT line. */
unsigned int max_user_text;

/* maximum size of individual text buffers, ie $exec buffer size */
unsigned int text_buffer_size = DEFAULT_TEXT_BUFFER_SIZE;

#ifdef HAVE_ICONV
#define CODEPAGE_LENGTH 20
long iconv_selected;
long iconv_count = 0;
char iconv_converting;
static iconv_t **iconv_cd = 0;

int register_iconv(iconv_t *new_iconv)
{
	iconv_cd = realloc(iconv_cd, sizeof(iconv_t *) * (iconv_count + 1));
	if (!iconv_cd) {
		CRIT_ERR(NULL, NULL, "Out of memory");
	}
	iconv_cd[iconv_count] = malloc(sizeof(iconv_t));
	if (!iconv_cd[iconv_count]) {
		CRIT_ERR(NULL, NULL, "Out of memory");
	}
	memcpy(iconv_cd[iconv_count], new_iconv, sizeof(iconv_t));
	iconv_count++;
	return iconv_count;
}

void free_iconv(void)
{
	if (iconv_cd) {
		long i;

		for (i = 0; i < iconv_count; i++) {
			if (iconv_cd[i]) {
				iconv_close(*iconv_cd[i]);
				free(iconv_cd[i]);
			}
		}
		free(iconv_cd);
	}
	iconv_cd = 0;
}

#endif

/* UTF-8 */
int utf8_mode = 0;

/* no buffers in used memory? */
int no_buffers;

/* pad percentages to decimals? */
static int pad_percents = 0;

static char *global_text = 0;
long global_text_lines;

static int total_updates;
static int updatereset;

int check_contains(char *f, char *s)
{
	int ret = 0;
	FILE *where = open_file(f, 0);

	if (where) {
		char buf1[256];

		while (fgets(buf1, 256, where)) {
			if (strstr(buf1, s)) {
				ret = 1;
				break;
			}
		}
		fclose(where);
	} else {
		NORM_ERR("Could not open the file");
	}
	return ret;
}

#define SECRIT_MULTILINE_CHAR '\x02'

#ifdef X11

static inline int calc_text_width(const char *s, int l)
{
	if ((output_methods & TO_X) == 0) {
		return 0;
	}
#ifdef XFT
	if (use_xft) {
		XGlyphInfo gi;

		if (utf8_mode) {
			XftTextExtentsUtf8(display, fonts[selected_font].xftfont,
				(const FcChar8 *) s, l, &gi);
		} else {
			XftTextExtents8(display, fonts[selected_font].xftfont,
				(const FcChar8 *) s, l, &gi);
		}
		return gi.xOff;
	} else
#endif
	{
		return XTextWidth(fonts[selected_font].font, s, l);
	}
}
#endif /* X11 */

/* formatted text to render on screen, generated in generate_text(),
 * drawn in draw_stuff() */

static char *text_buffer;

/* quite boring functions */

static inline void for_each_line(char *b, int f(char *, int))
{
	char *ps, *pe;
	int special_index = 0; /* specials index */

	for (ps = b, pe = b; *pe; pe++) {
		if (*pe == '\n') {
			*pe = '\0';
			special_index = f(ps, special_index);
			*pe = '\n';
			ps = pe + 1;
		}
	}

	if (ps < pe) {
		f(ps, special_index);
	}
}

static void convert_escapes(char *buf)
{
	char *p = buf, *s = buf;

	while (*s) {
		if (*s == '\\') {
			s++;
			if (*s == 'n') {
				*p++ = '\n';
			} else if (*s == '\\') {
				*p++ = '\\';
			}
			s++;
		} else {
			*p++ = *s++;
		}
	}
	*p = '\0';
}

/* Prints anything normally printed with snprintf according to the current value
 * of use_spacer.  Actually slightly more flexible than snprintf, as you can
 * safely specify the destination buffer as one of your inputs.  */
int spaced_print(char *buf, int size, const char *format, int width, ...)
{
	int len = 0;
	va_list argp;
	char *tempbuf;

	if (size < 1) {
		return 0;
	}
	tempbuf = malloc(size * sizeof(char));

	// Passes the varargs along to vsnprintf
	va_start(argp, width);
	vsnprintf(tempbuf, size, format, argp);
	va_end(argp);

	switch (use_spacer) {
		case NO_SPACER:
			len = snprintf(buf, size, "%s", tempbuf);
			break;
		case LEFT_SPACER:
			len = snprintf(buf, size, "%*s", width, tempbuf);
			break;
		case RIGHT_SPACER:
			len = snprintf(buf, size, "%-*s", width, tempbuf);
			break;
	}
	free(tempbuf);
	return len;
}

/* print percentage values
 *
 * - i.e., unsigned values between 0 and 100
 * - respect the value of pad_percents */
static int percent_print(char *buf, int size, unsigned value)
{
	return spaced_print(buf, size, "%u", pad_percents, value);
}

/* converts from bytes to human readable format (K, M, G, T)
 *
 * The algorithm always divides by 1024, as unit-conversion of byte
 * counts suggests. But for output length determination we need to
 * compare with 1000 here, as we print in decimal form. */
static void human_readable(long long num, char *buf, int size)
{
	const char **suffix = suffixes;
	float fnum;
	int precision;
	int width;
	const char *format;

	/* Possibly just output as usual, for example for stdout usage */
	if (!format_human_readable) {
		spaced_print(buf, size, "%d", 6, round_to_int(num));
		return;
	}
	if (short_units) {
		width = 5;
		format = "%.*f%.1s";
	} else {
		width = 7;
		format = "%.*f%-3s";
	}

	if (llabs(num) < 1000LL) {
		spaced_print(buf, size, format, width, 0, (float)num, *suffix);
		return;
	}

	while (llabs(num / 1024) >= 1000LL && **(suffix + 2)) {
		num /= 1024;
		suffix++;
	}

	suffix++;
	fnum = num / 1024.0;

	/* fnum should now be < 1000, so looks like 'AAA.BBBBB'
	 *
	 * The goal is to always have a significance of 3, by
	 * adjusting the decimal part of the number. Sample output:
	 *  123MiB
	 * 23.4GiB
	 * 5.12B   
	 * so the point of alignment resides between number and unit. The
	 * upside of this is that there is minimal padding necessary, though
	 * there should be a way to make alignment take place at the decimal
	 * dot (then with fixed width decimal part). 
	 *
	 * Note the repdigits below: when given a precision value, printf()
	 * rounds the float to it, not just cuts off the remaining digits. So
	 * e.g. 99.95 with a precision of 1 gets 100.0, which again should be
	 * printed with a precision of 0. Yay. */

	precision = 0;		/* print 100-999 without decimal part */
	if (fnum < 99.95)
		precision = 1;	/* print 10-99 with one decimal place */
	if (fnum < 9.995)
		precision = 2;	/* print 0-9 with two decimal places */

	spaced_print(buf, size, format, width, precision, fnum, *suffix);
}

/* global object list root element */
static struct text_object global_root_object;

//our own implementation of popen, the difference : the value of 'childpid' will be filled with
//the pid of the running 'command'. This is useful if want to kill it when it hangs while reading
//or writing to it. We have to kill it because pclose will wait until the process dies by itself
FILE* pid_popen(const char *command, const char *mode, pid_t *child) {
	int ends[2];
	int parentend, childend;

	//by running pipe after the strcmp's we make sure that we don't have to create a pipe
	//and close the ends if mode is something illegal
	if(strcmp(mode, "r") == 0) {
		if(pipe(ends) != 0) {
			return NULL;
		}
		parentend = ends[0];
		childend = ends[1];
	} else if(strcmp(mode, "w") == 0) {
		if(pipe(ends) != 0) {
			return NULL;
		}
		parentend = ends[1];
		childend = ends[0];
	} else {
		return NULL;
	}
	*child = fork();
	if(*child == -1) {
		close(parentend);
		close(childend);
		return NULL;
	} else if(*child > 0) {
		close(childend);
		waitpid(*child, NULL, 0);
	} else {
		//don't read from both stdin and pipe or write to both stdout and pipe
		if(childend == ends[0]) {
			close(0);
		} else {
			close(1);
		}
		dup(childend);	//by dupping childend, the returned fd will have close-on-exec turned off
		execl("/bin/sh", "sh", "-c", command, (char *) NULL);
		_exit(EXIT_FAILURE); //child should die here, (normally execl will take care of this but it can fail) 
	}
	return fdopen(parentend, mode);
}

static inline void read_exec(const char *data, char *buf, const int size)
{
	FILE *fp;

	alarm(update_interval);
	fp = pid_popen(data, "r", &childpid);
	if(fp) {
		int length;

		length = fread(buf, 1, size, fp);
		pclose(fp);
		buf[length] = '\0';
		if (length > 0 && buf[length - 1] == '\n') {
			buf[length - 1] = '\0';
		}
	} else {
		buf[0] = '\0';
	}
	alarm(0);
}

void *threaded_exec(void *) __attribute__((noreturn));

void *threaded_exec(void *arg)
{
	char *buff, *p2;
	struct text_object *obj = (struct text_object *)arg;

	while (1) {
		buff = malloc(text_buffer_size);
		read_exec(obj->data.texeci.cmd, buff,
			text_buffer_size);
		p2 = buff;
		while (*p2) {
			if (*p2 == '\001') {
				*p2 = ' ';
			}
			p2++;
		}
		timed_thread_lock(obj->data.texeci.p_timed_thread);
		strncpy(obj->data.texeci.buffer, buff, text_buffer_size);
		timed_thread_unlock(obj->data.texeci.p_timed_thread);
		free(buff);
		if (timed_thread_test(obj->data.texeci.p_timed_thread, 0)) {
			timed_thread_exit(obj->data.texeci.p_timed_thread);
		}
	}
	/* never reached */
}

static struct text_object *new_text_object_internal(void)
{
	struct text_object *obj = malloc(sizeof(struct text_object));
	memset(obj, 0, sizeof(struct text_object));
	return obj;
}

/*
 * Frees the list of text objects root points to.  When internal = 1, it won't
 * free global objects.
 */
static void free_text_objects(struct text_object *root, int internal)
{
	struct text_object *obj;

	if (!root->prev) {
		return;
	}

#define data obj->data
	for (obj = root->prev; obj; obj = root->prev) {
		root->prev = obj->prev;
		switch (obj->type) {
#ifndef __OpenBSD__
			case OBJ_acpitemp:
				close(data.i);
				break;
#endif /* !__OpenBSD__ */
#ifdef __linux__
			case OBJ_i2c:
			case OBJ_platform:
			case OBJ_hwmon:
				close(data.sysfs.fd);
				break;
#endif /* __linux__ */
			case OBJ_read_tcp:
				free(data.read_tcp.host);
				break;
			case OBJ_time:
			case OBJ_utime:
				free(data.s);
				break;
			case OBJ_tztime:
				free(data.tztime.tz);
				free(data.tztime.fmt);
				break;
			case OBJ_mboxscan:
				free(data.mboxscan.args);
				free(data.mboxscan.output);
				break;
			case OBJ_mails:
			case OBJ_new_mails:
			case OBJ_seen_mails:
			case OBJ_unseen_mails:
			case OBJ_flagged_mails:
			case OBJ_unflagged_mails:
			case OBJ_forwarded_mails:
			case OBJ_unforwarded_mails:
			case OBJ_replied_mails:
			case OBJ_unreplied_mails:
			case OBJ_draft_mails:
			case OBJ_trashed_mails:
				free(data.local_mail.mbox);
				break;
			case OBJ_imap_unseen:
				if (!obj->char_b) {
					free(data.mail);
				}
				break;
			case OBJ_imap_messages:
				if (!obj->char_b) {
					free(data.mail);
				}
				break;
			case OBJ_pop3_unseen:
				if (!obj->char_b) {
					free(data.mail);
				}
				break;
			case OBJ_pop3_used:
				if (!obj->char_b) {
					free(data.mail);
				}
				break;
			case OBJ_if_empty:
			case OBJ_if_match:
				free_text_objects(obj->sub, 1);
				free(obj->sub);
				/* fall through */
			case OBJ_if_existing:
			case OBJ_if_mounted:
			case OBJ_if_running:
				free(data.ifblock.s);
				free(data.ifblock.str);
				break;
			case OBJ_head:
			case OBJ_tail:
				free(data.headtail.logfile);
				if(data.headtail.buffer) {
					free(data.headtail.buffer);
				}
				break;
			case OBJ_text:
			case OBJ_font:
			case OBJ_image:
			case OBJ_eval:
			case OBJ_exec:
			case OBJ_execbar:
#ifdef X11
			case OBJ_execgauge:
			case OBJ_execgraph:
#endif
			case OBJ_execp:
				free(data.s);
				break;
#ifdef HAVE_ICONV
			case OBJ_iconv_start:
				free_iconv();
				break;
#endif
#ifdef __linux__
			case OBJ_disk_protect:
				free(data.s);
				break;
			case OBJ_if_gw:
				free(data.ifblock.s);
				free(data.ifblock.str);
			case OBJ_gw_iface:
			case OBJ_gw_ip:
				if (info.gw_info.iface) {
					free(info.gw_info.iface);
					info.gw_info.iface = 0;
				}
				if (info.gw_info.ip) {
					free(info.gw_info.ip);
					info.gw_info.ip = 0;
				}
				break;
			case OBJ_ioscheduler:
				if(data.s)
					free(data.s);
				break;
#endif
#if (defined(__FreeBSD__) || defined(__linux__))
			case OBJ_if_up:
				free(data.ifblock.s);
				free(data.ifblock.str);
				break;
#endif
#ifdef XMMS2
			case OBJ_xmms2_artist:
				if (info.xmms2.artist) {
					free(info.xmms2.artist);
					info.xmms2.artist = 0;
				}
				break;
			case OBJ_xmms2_album:
				if (info.xmms2.album) {
					free(info.xmms2.album);
					info.xmms2.album = 0;
				}
				break;
			case OBJ_xmms2_title:
				if (info.xmms2.title) {
					free(info.xmms2.title);
					info.xmms2.title = 0;
				}
				break;
			case OBJ_xmms2_genre:
				if (info.xmms2.genre) {
					free(info.xmms2.genre);
					info.xmms2.genre = 0;
				}
				break;
			case OBJ_xmms2_comment:
				if (info.xmms2.comment) {
					free(info.xmms2.comment);
					info.xmms2.comment = 0;
				}
				break;
			case OBJ_xmms2_url:
				if (info.xmms2.url) {
					free(info.xmms2.url);
					info.xmms2.url = 0;
				}
				break;
			case OBJ_xmms2_date:
				if (info.xmms2.date) {
					free(info.xmms2.date);
					info.xmms2.date = 0;
				}
				break;
			case OBJ_xmms2_status:
				if (info.xmms2.status) {
					free(info.xmms2.status);
					info.xmms2.status = 0;
				}
				break;
			case OBJ_xmms2_playlist:
				if (info.xmms2.playlist) {
					free(info.xmms2.playlist);
					info.xmms2.playlist = 0;
				}
				break;
			case OBJ_xmms2_smart:
				if (info.xmms2.artist) {
					free(info.xmms2.artist);
					info.xmms2.artist = 0;
				}
				if (info.xmms2.title) {
					free(info.xmms2.title);
					info.xmms2.title = 0;
				}
				if (info.xmms2.url) {
					free(info.xmms2.url);
					info.xmms2.url = 0;
				}
				break;
#endif
#ifdef BMPX
			case OBJ_bmpx_title:
			case OBJ_bmpx_artist:
			case OBJ_bmpx_album:
			case OBJ_bmpx_track:
			case OBJ_bmpx_uri:
			case OBJ_bmpx_bitrate:
				break;
#endif
#ifdef EVE
			case OBJ_eve:
				break;
#endif
#ifdef HAVE_CURL
			case OBJ_curl:
				free(data.curl.uri);
				break;
#endif
#ifdef RSS
			case OBJ_rss:
				free(data.rss.uri);
				free(data.rss.action);
				break;
#endif
#ifdef WEATHER
			case OBJ_weather:
				free(data.weather.uri);
				free(data.weather.data_type);
				break;
#endif
#ifdef XOAP
			case OBJ_weather_forecast:
				free(data.weather_forecast.uri);
				free(data.weather_forecast.data_type);
				break;
#endif
#ifdef HAVE_LUA
			case OBJ_lua:
			case OBJ_lua_parse:
			case OBJ_lua_bar:
#ifdef X11
			case OBJ_lua_graph:
			case OBJ_lua_gauge:
#endif /* X11 */
				free(data.s);
				break;
#endif /* HAVE_LUA */
			case OBJ_pre_exec:
				break;
#ifndef __OpenBSD__
			case OBJ_battery:
				free(data.s);
				break;
			case OBJ_battery_short:
				free(data.s);
				break;
			case OBJ_battery_time:
				free(data.s);
				break;
#endif /* !__OpenBSD__ */
			case OBJ_execpi:
			case OBJ_execi:
			case OBJ_execibar:
#ifdef X11
			case OBJ_execigraph:
			case OBJ_execigauge:
#endif /* X11 */
				free(data.execi.cmd);
				free(data.execi.buffer);
				break;
			case OBJ_texeci:
				if (data.texeci.p_timed_thread) timed_thread_destroy(data.texeci.p_timed_thread, &data.texeci.p_timed_thread);
				free(data.texeci.cmd);
				free(data.texeci.buffer);
				break;
			case OBJ_nameserver:
				free_dns_data();
				break;
			case OBJ_top:
			case OBJ_top_mem:
			case OBJ_top_time:
#ifdef IOSTATS
			case OBJ_top_io:
#endif
				if (info.first_process && !internal) {
					free_all_processes();
					info.first_process = NULL;
				}
				if (data.top.s) free(data.top.s);
				break;
#ifdef HDDTEMP
			case OBJ_hddtemp:
				free(data.hddtemp.dev);
				free(data.hddtemp.addr);
				if (data.hddtemp.temp)
					free(data.hddtemp.temp);
				break;
#endif /* HDDTEMP */
			case OBJ_entropy_avail:
			case OBJ_entropy_perc:
			case OBJ_entropy_poolsize:
			case OBJ_entropy_bar:
				break;
			case OBJ_user_names:
				if (info.users.names) {
					free(info.users.names);
					info.users.names = 0;
				}
				break;
			case OBJ_user_terms:
				if (info.users.terms) {
					free(info.users.terms);
					info.users.terms = 0;
				}
				break;
			case OBJ_user_times:
				if (info.users.times) {
					free(info.users.times);
					info.users.times = 0;
				}
				break;
#ifdef IBM
			case OBJ_smapi:
			case OBJ_smapi_bat_perc:
			case OBJ_smapi_bat_temp:
			case OBJ_smapi_bat_power:
				free(data.s);
				break;
			case OBJ_if_smapi_bat_installed:
				free(data.ifblock.s);
				free(data.ifblock.str);
				break;
#endif /* IBM */
#ifdef NVIDIA
			case OBJ_nvidia:
				break;
#endif /* NVIDIA */
#ifdef MPD
			case OBJ_mpd_title:
			case OBJ_mpd_artist:
			case OBJ_mpd_album:
			case OBJ_mpd_random:
			case OBJ_mpd_repeat:
			case OBJ_mpd_vol:
			case OBJ_mpd_bitrate:
			case OBJ_mpd_status:
			case OBJ_mpd_bar:
			case OBJ_mpd_elapsed:
			case OBJ_mpd_length:
			case OBJ_mpd_track:
			case OBJ_mpd_name:
			case OBJ_mpd_file:
			case OBJ_mpd_percent:
			case OBJ_mpd_smart:
			case OBJ_if_mpd_playing:
				free_mpd();
				break;
#endif /* MPD */
#ifdef MOC
			case OBJ_moc_state:
			case OBJ_moc_file:
			case OBJ_moc_title:
			case OBJ_moc_artist:
			case OBJ_moc_song:
			case OBJ_moc_album:
			case OBJ_moc_totaltime:
			case OBJ_moc_timeleft:
			case OBJ_moc_curtime:
			case OBJ_moc_bitrate:
			case OBJ_moc_rate:
				free_moc();
				break;
#endif /* MOC */
			case OBJ_include:
			case OBJ_blink:
			case OBJ_to_bytes:
				if(obj->sub) {
					free_text_objects(obj->sub, 1);
					free(obj->sub);
				}
				break;
			case OBJ_scroll:
				free(data.scroll.text);
				free_text_objects(obj->sub, 1);
				free(obj->sub);
				break;
			case OBJ_combine:
				free(data.combine.left);
				free(data.combine.seperation);
				free(data.combine.right);
				free_text_objects(obj->sub, 1);
				free(obj->sub);
				break;
#ifdef APCUPSD
			case OBJ_apcupsd:
			case OBJ_apcupsd_name:
			case OBJ_apcupsd_model:
			case OBJ_apcupsd_upsmode:
			case OBJ_apcupsd_cable:
			case OBJ_apcupsd_status:
			case OBJ_apcupsd_linev:
			case OBJ_apcupsd_load:
			case OBJ_apcupsd_loadbar:
#ifdef X11
			case OBJ_apcupsd_loadgraph:
			case OBJ_apcupsd_loadgauge:
#endif /* X11 */
			case OBJ_apcupsd_charge:
			case OBJ_apcupsd_timeleft:
			case OBJ_apcupsd_temp:
			case OBJ_apcupsd_lastxfer:
				break;
#endif /* APCUPSD */
#ifdef X11
			case OBJ_desktop:
			case OBJ_desktop_number:
			case OBJ_desktop_name:
			        if(info.x11.desktop.name) {
				  free(info.x11.desktop.name);
				  info.x11.desktop.name = NULL;
			        }
			        if(info.x11.desktop.all_names) {
				  free(info.x11.desktop.all_names);
				  info.x11.desktop.all_names = NULL;
			        }
				break;
#endif /* X11 */
		}
		free(obj);
	}
#undef data
}

#ifdef X11
void scan_mixer_bar(const char *arg, int *a, int *w, int *h)
{
	char buf1[64];
	int n;

	if (arg && sscanf(arg, "%63s %n", buf1, &n) >= 1) {
		*a = mixer_init(buf1);
		scan_bar(arg + n, w, h);
	} else {
		*a = mixer_init(NULL);
		scan_bar(arg, w, h);
	}
}
#endif /* X11 */

/* strip a leading /dev/ if any, following symlinks first
 *
 * BEWARE: this function returns a pointer to static content
 *         which gets overwritten in consecutive calls. I.e.:
 *         this function is NOT reentrant.
 */
static const char *dev_name(const char *path)
{
	static char buf[255];	/* should be enough for pathnames */
	ssize_t buflen;

	if (!path)
		return NULL;

#define DEV_NAME(x) \
  x != NULL && strlen(x) > 5 && strncmp(x, "/dev/", 5) == 0 ? x + 5 : x
	if ((buflen = readlink(path, buf, 254)) == -1)
		return DEV_NAME(path);
	buf[buflen] = '\0';
	return DEV_NAME(buf);
#undef DEV_NAME
}

static int parse_top_args(const char *s, const char *arg, struct text_object *obj)
{
	char buf[64];
	int n;

	if (obj->data.top.was_parsed) {
		return 1;
	}
	obj->data.top.was_parsed = 1;

	if (arg && !obj->data.top.s) {
		obj->data.top.s = strndup(arg, text_buffer_size);
	}

	need_mask |= (1 << INFO_TOP);

	if (s[3] == 0) {
		obj->type = OBJ_top;
		top_cpu = 1;
	} else if (strcmp(&s[3], "_mem") == EQUAL) {
		obj->type = OBJ_top_mem;
		top_mem = 1;
	} else if (strcmp(&s[3], "_time") == EQUAL) {
		obj->type = OBJ_top_time;
		top_time = 1;
#ifdef IOSTATS
	} else if (strcmp(&s[3], "_io") == EQUAL) {
		obj->type = OBJ_top_io;
		top_io = 1;
#endif
	} else {
#ifdef IOSTATS
		NORM_ERR("Must be top, top_mem, top_time or top_io");
#else
		NORM_ERR("Must be top, top_mem or top_time");
#endif
		return 0;
	}

	if (!arg) {
		NORM_ERR("top needs arguments");
		return 0;
	}

	if (sscanf(arg, "%63s %i", buf, &n) == 2) {
		if (strcmp(buf, "name") == EQUAL) {
			obj->data.top.type = TOP_NAME;
		} else if (strcmp(buf, "cpu") == EQUAL) {
			obj->data.top.type = TOP_CPU;
		} else if (strcmp(buf, "pid") == EQUAL) {
			obj->data.top.type = TOP_PID;
		} else if (strcmp(buf, "mem") == EQUAL) {
			obj->data.top.type = TOP_MEM;
		} else if (strcmp(buf, "time") == EQUAL) {
			obj->data.top.type = TOP_TIME;
		} else if (strcmp(buf, "mem_res") == EQUAL) {
			obj->data.top.type = TOP_MEM_RES;
		} else if (strcmp(buf, "mem_vsize") == EQUAL) {
			obj->data.top.type = TOP_MEM_VSIZE;
#ifdef IOSTATS
		} else if (strcmp(buf, "io_read") == EQUAL) {
			obj->data.top.type = TOP_READ_BYTES;
		} else if (strcmp(buf, "io_write") == EQUAL) {
			obj->data.top.type = TOP_WRITE_BYTES;
		} else if (strcmp(buf, "io_perc") == EQUAL) {
			obj->data.top.type = TOP_IO_PERC;
#endif
		} else {
			NORM_ERR("invalid type arg for top");
#ifdef IOSTATS
			NORM_ERR("must be one of: name, cpu, pid, mem, time, mem_res, mem_vsize, "
					"io_read, io_write, io_perc");
#else
			NORM_ERR("must be one of: name, cpu, pid, mem, time, mem_res, mem_vsize");
#endif
			return 0;
		}
		if (n < 1 || n > 10) {
			NORM_ERR("invalid num arg for top. Must be between 1 and 10.");
			return 0;
		} else {
			obj->data.top.num = n - 1;
		}
	} else {
		NORM_ERR("invalid argument count for top");
		return 0;
	}
	return 1;
}

long current_text_color;

struct conftree {
	char* string;
	struct conftree* horz_next;
	struct conftree* vert_next;
	struct conftree* back;
};

//adds newstring to to the tree unless you can already see it when travelling back.
//if it's possible to attach it then it returns a pointer to the leaf, else it returns NULL
struct conftree* conftree_add(struct conftree* previous, const char* newstring) {
	struct conftree* node;
	struct conftree* node2;

	for(node = previous; node != NULL; node = node->back) {
		if(strcmp(node->string, newstring) == 0) {
			return NULL;
		}
	}
	node = malloc(sizeof(struct conftree));
	if (previous != NULL) {
		if(previous->vert_next == NULL) {
			previous->vert_next = node;
		} else {
			for(node2 = previous->vert_next; node2->horz_next != NULL; node2 = node2->horz_next ) { }
			node2->horz_next = node;
		}
	}
	node->string = strdup(newstring);
	node->horz_next = NULL;
	node->vert_next = NULL;
	node->back = previous;
	return node;
}

void conftree_empty(struct conftree* tree) {
	if(tree) {
		conftree_empty(tree->horz_next);
		conftree_empty(tree->vert_next);
		free(tree->string);
		free(tree);
	}
}

struct conftree *currentconffile;

char load_config_file(const char *);

/* construct_text_object() creates a new text_object */
static struct text_object *construct_text_object(const char *s,
		const char *arg, long line, void **ifblock_opaque, void *free_at_crash)
{
	// struct text_object *obj = new_text_object();
	struct text_object *obj = new_text_object_internal();

	obj->line = line;

#define OBJ(a, n) if (strcmp(s, #a) == 0) { \
	obj->type = OBJ_##a; need_mask |= (1ULL << n); {
#define OBJ_IF(a, n) if (strcmp(s, #a) == 0) { \
	obj->type = OBJ_##a; need_mask |= (1ULL << n); \
	obj_be_ifblock_if(ifblock_opaque, obj); {
#define END } } else

#define SIZE_DEFAULTS(arg) { \
	obj->a = default_##arg##_width; \
	obj->b = default_##arg##_height; \
}

#ifdef X11
	if (s[0] == '#') {
		obj->type = OBJ_color;
		obj->data.l = get_x11_color(s);
	} else
#endif /* X11 */
#ifdef __OpenBSD__
	OBJ(freq, INFO_FREQ)
#else
	OBJ(acpitemp, 0)
		obj->data.i = open_acpi_temperature(arg);
	END OBJ(acpiacadapter, 0)
	END OBJ(freq, INFO_FREQ)
#endif /* !__OpenBSD__ */
		get_cpu_count();
		if (!arg || !isdigit(arg[0]) || strlen(arg) >= 2 || atoi(&arg[0]) == 0
				|| (unsigned int) atoi(&arg[0]) > info.cpu_count) {
			obj->data.cpu_index = 1;
			/* NORM_ERR("freq: Invalid CPU number or you don't have that many CPUs! "
				"Displaying the clock for CPU 1."); */
		} else {
			obj->data.cpu_index = atoi(&arg[0]);
		}
		obj->a = 1;
	END OBJ(freq_g, INFO_FREQ)
		get_cpu_count();
		if (!arg || !isdigit(arg[0]) || strlen(arg) >= 2 || atoi(&arg[0]) == 0
				|| (unsigned int) atoi(&arg[0]) > info.cpu_count) {
			obj->data.cpu_index = 1;
			/* NORM_ERR("freq_g: Invalid CPU number or you don't have that many "
				"CPUs! Displaying the clock for CPU 1."); */
		} else {
			obj->data.cpu_index = atoi(&arg[0]);
		}
		obj->a = 1;
	END OBJ(read_tcp, 0)
		if (arg) {
			obj->data.read_tcp.host = malloc(text_buffer_size);
			sscanf(arg, "%s", obj->data.read_tcp.host);
			sscanf(arg+strlen(obj->data.read_tcp.host), "%u", &(obj->data.read_tcp.port));
			if(obj->data.read_tcp.port == 0) {
				obj->data.read_tcp.port = atoi(obj->data.read_tcp.host);
				strcpy(obj->data.read_tcp.host,"localhost");
			}
			obj->data.read_tcp.port = htons(obj->data.read_tcp.port);
			if(obj->data.read_tcp.port < 1 || obj->data.read_tcp.port > 65535) {
				CRIT_ERR(obj, free_at_crash, "read_tcp: Needs \"(host) port\" as argument(s)");
			}
		}else{
			CRIT_ERR(obj, free_at_crash, "read_tcp: Needs \"(host) port\" as argument(s)");
		}
#if defined(__linux__)
	END OBJ(voltage_mv, 0)
		get_cpu_count();
		if (!arg || !isdigit(arg[0]) || strlen(arg) >= 2 || atoi(&arg[0]) == 0
				|| (unsigned int) atoi(&arg[0]) > info.cpu_count) {
			obj->data.cpu_index = 1;
			/* NORM_ERR("voltage_mv: Invalid CPU number or you don't have that many "
				"CPUs! Displaying voltage for CPU 1."); */
		} else {
			obj->data.cpu_index = atoi(&arg[0]);
		}
		obj->a = 1;
	END OBJ(voltage_v, 0)
		get_cpu_count();
		if (!arg || !isdigit(arg[0]) || strlen(arg) >= 2 || atoi(&arg[0]) == 0
				|| (unsigned int) atoi(&arg[0]) > info.cpu_count) {
			obj->data.cpu_index = 1;
			/* NORM_ERR("voltage_v: Invalid CPU number or you don't have that many "
				"CPUs! Displaying voltage for CPU 1."); */
		} else {
			obj->data.cpu_index = atoi(&arg[0]);
		}
		obj->a = 1;

#ifdef HAVE_IWLIB
	END OBJ(wireless_essid, INFO_NET)
		if (arg) {
			obj->data.net = get_net_stat(arg, obj, free_at_crash);
		} else {
			// default to DEFAULTNETDEV
			char *buf = strndup(DEFAULTNETDEV, text_buffer_size);
			obj->data.net = get_net_stat(buf, obj, free_at_crash);
			free(buf);
		}
	END OBJ(wireless_mode, INFO_NET)
		if (arg) {
			obj->data.net = get_net_stat(arg, obj, free_at_crash);
		} else {
			// default to DEFAULTNETDEV
			char *buf = strndup(DEFAULTNETDEV, text_buffer_size);
			obj->data.net = get_net_stat(buf, obj, free_at_crash);
			free(buf);
		}
	END OBJ(wireless_bitrate, INFO_NET)
		if (arg) {
			obj->data.net = get_net_stat(arg, obj, free_at_crash);
		} else {
			// default to DEFAULTNETDEV
			char *buf = strndup(DEFAULTNETDEV, text_buffer_size);
			obj->data.net = get_net_stat(buf, obj, free_at_crash);
			free(buf);
		}
	END OBJ(wireless_ap, INFO_NET)
		if (arg) {
			obj->data.net = get_net_stat(arg, obj, free_at_crash);
		} else {
			// default to DEFAULTNETDEV
			char *buf = strndup(DEFAULTNETDEV, text_buffer_size);
			obj->data.net = get_net_stat(buf, obj, free_at_crash);
			free(buf);
		}
	END OBJ(wireless_link_qual, INFO_NET)
		if (arg) {
			obj->data.net = get_net_stat(arg, obj, free_at_crash);
		} else {
			// default to DEFAULTNETDEV
			char *buf = strndup(DEFAULTNETDEV, text_buffer_size);
			obj->data.net = get_net_stat(buf, obj, free_at_crash);
			free(buf);
		}
	END OBJ(wireless_link_qual_max, INFO_NET)
		if (arg) {
			obj->data.net = get_net_stat(arg, obj, free_at_crash);
		} else {
			// default to DEFAULTNETDEV
			char *buf = strndup(DEFAULTNETDEV, text_buffer_size);
			obj->data.net = get_net_stat(buf, obj, free_at_crash);
			free(buf);
		}
	END OBJ(wireless_link_qual_perc, INFO_NET)
		if (arg) {
			obj->data.net = get_net_stat(arg, obj, free_at_crash);
		} else {
			// default to DEFAULTNETDEV
			char *buf = strndup(DEFAULTNETDEV, text_buffer_size);
			obj->data.net = get_net_stat(buf, obj, free_at_crash);
			free(buf);
		}
	END OBJ(wireless_link_bar, INFO_NET)
		SIZE_DEFAULTS(bar);
		if (arg) {
			arg = scan_bar(arg, &obj->a, &obj->b);
			obj->data.net = get_net_stat(arg, obj, free_at_crash);
		} else {
			// default to DEFAULTNETDEV
			char *buf = strndup(DEFAULTNETDEV, text_buffer_size);
			obj->data.net = get_net_stat(buf, obj, free_at_crash);
			free(buf);
		}
#endif /* HAVE_IWLIB */

#endif /* __linux__ */

#ifndef __OpenBSD__
	END OBJ(acpifan, 0)
	END OBJ(battery, 0)
		char bat[64];

		if (arg) {
			sscanf(arg, "%63s", bat);
		} else {
			strcpy(bat, "BAT0");
		}
		obj->data.s = strndup(bat, text_buffer_size);
	END OBJ(battery_short, 0)
		char bat[64];

		if (arg) {
			sscanf(arg, "%63s", bat);
		} else {
			strcpy(bat, "BAT0");
		}
		obj->data.s = strndup(bat, text_buffer_size);
	END OBJ(battery_time, 0)
		char bat[64];

		if (arg) {
			sscanf(arg, "%63s", bat);
		} else {
			strcpy(bat, "BAT0");
		}
		obj->data.s = strndup(bat, text_buffer_size);
	END OBJ(battery_percent, 0)
		char bat[64];

		if (arg) {
			sscanf(arg, "%63s", bat);
		} else {
			strcpy(bat, "BAT0");
		}
		obj->data.s = strndup(bat, text_buffer_size);
	END OBJ(battery_bar, 0)
		char bat[64];
		SIZE_DEFAULTS(bar);
		obj->b = 6;
		if (arg) {
			arg = scan_bar(arg, &obj->a, &obj->b);
			sscanf(arg, "%63s", bat);
		} else {
			strcpy(bat, "BAT0");
		}
		obj->data.s = strndup(bat, text_buffer_size);
#endif /* !__OpenBSD__ */

#if defined(__linux__)
	END OBJ(disk_protect, 0)
		if (arg)
			obj->data.s = strndup(dev_name(arg), text_buffer_size);
		else
			CRIT_ERR(obj, free_at_crash, "disk_protect needs an argument");
	END OBJ(i8k_version, INFO_I8K)
	END OBJ(i8k_bios, INFO_I8K)
	END OBJ(i8k_serial, INFO_I8K)
	END OBJ(i8k_cpu_temp, INFO_I8K)
	END OBJ(i8k_left_fan_status, INFO_I8K)
	END OBJ(i8k_right_fan_status, INFO_I8K)
	END OBJ(i8k_left_fan_rpm, INFO_I8K)
	END OBJ(i8k_right_fan_rpm, INFO_I8K)
	END OBJ(i8k_ac_status, INFO_I8K)
	END OBJ(i8k_buttons_status, INFO_I8K)
#if defined(IBM)
	END OBJ(ibm_fan, 0)
	END OBJ(ibm_temps, 0)
		if (!arg) {
			CRIT_ERR(obj, free_at_crash, "ibm_temps: needs an argument");
		}
		if (!isdigit(arg[0]) || strlen(arg) >= 2 || atoi(&arg[0]) >= 8) {
			obj->data.sensor = 0;
			NORM_ERR("Invalid temperature sensor! Sensor number must be 0 to 7. "
				"Using 0 (CPU temp sensor).");
		}
		obj->data.sensor = atoi(&arg[0]);
	END OBJ(ibm_volume, 0)
	END OBJ(ibm_brightness, 0)
#endif
	/* information from sony_laptop kernel module
	 * /sys/devices/platform/sony-laptop */
	END OBJ(sony_fanspeed, 0)
	END OBJ_IF(if_gw, INFO_GW)
	END OBJ(ioscheduler, 0)
		if (!arg) {
			CRIT_ERR(obj, free_at_crash, "get_ioscheduler needs an argument (e.g. hda)");
			obj->data.s = 0;
		} else
			obj->data.s = strndup(dev_name(arg), text_buffer_size);
	END OBJ(laptop_mode, 0)
	END OBJ(pb_battery, 0)
		if (arg && strcmp(arg, "status") == EQUAL) {
			obj->data.i = PB_BATT_STATUS;
		} else if (arg && strcmp(arg, "percent") == EQUAL) {
			obj->data.i = PB_BATT_PERCENT;
		} else if (arg && strcmp(arg, "time") == EQUAL) {
			obj->data.i = PB_BATT_TIME;
		} else {
			NORM_ERR("pb_battery: needs one argument: status, percent or time");
			free(obj);
			return NULL;
		}

#endif /* __linux__ */
#if (defined(__FreeBSD__) || defined(__linux__))
	END OBJ_IF(if_up, 0)
		if (!arg) {
			NORM_ERR("if_up needs an argument");
			obj->data.ifblock.s = 0;
		} else {
			obj->data.ifblock.s = strndup(arg, text_buffer_size);
		}
#endif
#if defined(__OpenBSD__)
	END OBJ(obsd_sensors_temp, 0)
		if (!arg) {
			CRIT_ERR(obj, free_at_crash, "obsd_sensors_temp: needs an argument");
		}
		if (!isdigit(arg[0]) || atoi(&arg[0]) < 0
				|| atoi(&arg[0]) > OBSD_MAX_SENSORS - 1) {
			obj->data.sensor = 0;
			NORM_ERR("Invalid temperature sensor number!");
		}
		obj->data.sensor = atoi(&arg[0]);
	END OBJ(obsd_sensors_fan, 0)
		if (!arg) {
			CRIT_ERR(obj, free_at_crash, "obsd_sensors_fan: needs 2 arguments (device and sensor "
				"number)");
		}
		if (!isdigit(arg[0]) || atoi(&arg[0]) < 0
				|| atoi(&arg[0]) > OBSD_MAX_SENSORS - 1) {
			obj->data.sensor = 0;
			NORM_ERR("Invalid fan sensor number!");
		}
		obj->data.sensor = atoi(&arg[0]);
	END OBJ(obsd_sensors_volt, 0)
		if (!arg) {
			CRIT_ERR(obj, free_at_crash, "obsd_sensors_volt: needs 2 arguments (device and sensor "
				"number)");
		}
		if (!isdigit(arg[0]) || atoi(&arg[0]) < 0
				|| atoi(&arg[0]) > OBSD_MAX_SENSORS - 1) {
			obj->data.sensor = 0;
			NORM_ERR("Invalid voltage sensor number!");
		}
		obj->data.sensor = atoi(&arg[0]);
	END OBJ(obsd_vendor, 0)
	END OBJ(obsd_product, 0)
#endif /* __OpenBSD__ */
	END OBJ(buffers, INFO_BUFFERS)
	END OBJ(cached, INFO_BUFFERS)
#define SCAN_CPU(__arg, __var) { \
	int __offset = 0; \
	if (__arg && sscanf(__arg, " cpu%u %n", &__var, &__offset) > 0) \
		__arg += __offset; \
	else \
		__var = 0; \
}
	END OBJ(cpu, INFO_CPU)
		SCAN_CPU(arg, obj->data.cpu_index);
		DBGP2("Adding $cpu for CPU %d", obj->data.cpu_index);
#ifdef X11
	END OBJ(cpugauge, INFO_CPU)
		SIZE_DEFAULTS(gauge);
		SCAN_CPU(arg, obj->data.cpu_index);
		scan_gauge(arg, &obj->a, &obj->b);
		DBGP2("Adding $cpugauge for CPU %d", obj->data.cpu_index);
#endif /* X11 */
	END OBJ(cpubar, INFO_CPU)
		SIZE_DEFAULTS(bar);
		SCAN_CPU(arg, obj->data.cpu_index);
		scan_bar(arg, &obj->a, &obj->b);
		DBGP2("Adding $cpubar for CPU %d", obj->data.cpu_index);
#ifdef X11
	END OBJ(cpugraph, INFO_CPU)
		char *buf = 0;
		SIZE_DEFAULTS(graph);
		SCAN_CPU(arg, obj->data.cpu_index);
		buf = scan_graph(arg, &obj->a, &obj->b, &obj->c, &obj->d,
			&obj->e, &obj->char_a, &obj->char_b);
		DBGP2("Adding $cpugraph for CPU %d", obj->data.cpu_index);
		if (buf) free(buf);
	END OBJ(loadgraph, INFO_LOADAVG)
		char *buf = 0;
		SIZE_DEFAULTS(graph);
		buf = scan_graph(arg, &obj->a, &obj->b, &obj->c, &obj->d,
				&obj->e, &obj->char_a, &obj->char_b);
		if (buf) {
			int a = 1, r = 3;
			if (arg) {
				r = sscanf(arg, "%d", &a);
			}
			obj->data.loadavg[0] = (r >= 1) ? (unsigned char) a : 0;
			free(buf);
		}
#endif /* X11 */
	END OBJ(diskio, INFO_DISKIO)
		obj->data.diskio = prepare_diskio_stat(dev_name(arg));
	END OBJ(diskio_read, INFO_DISKIO)
		obj->data.diskio = prepare_diskio_stat(dev_name(arg));
	END OBJ(diskio_write, INFO_DISKIO)
		obj->data.diskio = prepare_diskio_stat(dev_name(arg));
#ifdef X11
	END OBJ(diskiograph, INFO_DISKIO)
		char *buf = 0;
		SIZE_DEFAULTS(graph);
		buf = scan_graph(arg, &obj->a, &obj->b, &obj->c, &obj->d,
				&obj->e, &obj->char_a, &obj->char_b);

		obj->data.diskio = prepare_diskio_stat(dev_name(buf));
		if (buf) free(buf);
	END OBJ(diskiograph_read, INFO_DISKIO)
		char *buf = 0;
		SIZE_DEFAULTS(graph);
		buf = scan_graph(arg, &obj->a, &obj->b, &obj->c, &obj->d,
				&obj->e, &obj->char_a, &obj->char_b);

		obj->data.diskio = prepare_diskio_stat(dev_name(buf));
		if (buf) free(buf);
	END OBJ(diskiograph_write, INFO_DISKIO)
		char *buf = 0;
		SIZE_DEFAULTS(graph);
		buf = scan_graph(arg, &obj->a, &obj->b, &obj->c, &obj->d,
				&obj->e, &obj->char_a, &obj->char_b);

		obj->data.diskio = prepare_diskio_stat(dev_name(buf));
		if (buf) free(buf);
#endif /* X11 */
	END OBJ(color, 0)
#ifdef X11
		if (output_methods & TO_X) {
			obj->data.l = arg ? get_x11_color(arg) : default_fg_color;
			current_text_color = obj->data.l;
		}
#endif /* X11 */
#ifdef NCURSES
		if (output_methods & TO_NCURSES) {
			obj->data.l = COLOR_WHITE;
			if(arg) {
				if(strcasecmp(arg, "red") == 0) {
					obj->data.l = COLOR_RED;
				}else if(strcasecmp(arg, "green") == 0) {
					obj->data.l = COLOR_GREEN;
				}else if(strcasecmp(arg, "yellow") == 0) {
					obj->data.l = COLOR_YELLOW;
				}else if(strcasecmp(arg, "blue") == 0) {
					obj->data.l = COLOR_BLUE;
				}else if(strcasecmp(arg, "magenta") == 0) {
					obj->data.l = COLOR_MAGENTA;
				}else if(strcasecmp(arg, "cyan") == 0) {
					obj->data.l = COLOR_CYAN;
				}else if(strcasecmp(arg, "black") == 0) {
					obj->data.l = COLOR_BLACK;
				}
			}
			current_text_color = obj->data.l;
			init_pair(obj->data.l, obj->data.l, COLOR_BLACK);
		}
#endif /* NCURSES */
	END OBJ(color0, 0)
		obj->data.l = color0;
		current_text_color = obj->data.l;
	END OBJ(color1, 0)
		obj->data.l = color1;
		current_text_color = obj->data.l;
	END OBJ(color2, 0)
		obj->data.l = color2;
		current_text_color = obj->data.l;
	END OBJ(color3, 0)
		obj->data.l = color3;
		current_text_color = obj->data.l;
	END OBJ(color4, 0)
		obj->data.l = color4;
		current_text_color = obj->data.l;
	END OBJ(color5, 0)
		obj->data.l = color5;
		current_text_color = obj->data.l;
	END OBJ(color6, 0)
		obj->data.l = color6;
		current_text_color = obj->data.l;
	END OBJ(color7, 0)
		obj->data.l = color7;
		current_text_color = obj->data.l;
	END OBJ(color8, 0)
		obj->data.l = color8;
		current_text_color = obj->data.l;
	END OBJ(color9, 0)
		obj->data.l = color9;
		current_text_color = obj->data.l;
#ifdef X11
	END OBJ(font, 0)
		obj->data.s = scan_font(arg);
#endif /* X11 */
	END OBJ(conky_version, 0)
	END OBJ(conky_build_date, 0)
	END OBJ(conky_build_arch, 0)
	END OBJ(downspeed, INFO_NET)
		if (arg) {
			obj->data.net = get_net_stat(arg, obj, free_at_crash);
		} else {
			// default to DEFAULTNETDEV
			char *buf = strndup(DEFAULTNETDEV, text_buffer_size);
			obj->data.net = get_net_stat(buf, obj, free_at_crash);
			free(buf);
		}
	END OBJ(downspeedf, INFO_NET)
		if (arg) {
			obj->data.net = get_net_stat(arg, obj, free_at_crash);
		} else {
			// default to DEFAULTNETDEV
			char *buf = strndup(DEFAULTNETDEV, text_buffer_size);
			obj->data.net = get_net_stat(buf, obj, free_at_crash);
			free(buf);
		}
#ifdef X11
	END OBJ(downspeedgraph, INFO_NET)
		char *buf = 0;
		SIZE_DEFAULTS(graph);
		buf = scan_graph(arg, &obj->a, &obj->b, &obj->c, &obj->d,
				&obj->e, &obj->char_a, &obj->char_b);

		// default to DEFAULTNETDEV
		buf = strndup(buf ? buf : DEFAULTNETDEV, text_buffer_size);
		obj->data.net = get_net_stat(buf, obj, free_at_crash);
		free(buf);
#endif /* X11 */
	END OBJ(else, 0)
		obj_be_ifblock_else(ifblock_opaque, obj);
	END OBJ(endif, 0)
		obj_be_ifblock_endif(ifblock_opaque, obj);
	END OBJ(eval, 0)
		obj->data.s = strndup(arg ? arg : "", text_buffer_size);
	END OBJ(image, 0)
		obj->data.s = strndup(arg ? arg : "", text_buffer_size);
	END OBJ(exec, 0)
		obj->data.s = strndup(arg ? arg : "", text_buffer_size);
	END OBJ(execp, 0)
		obj->data.s = strndup(arg ? arg : "", text_buffer_size);
	END OBJ(execbar, 0)
		SIZE_DEFAULTS(bar);
		obj->data.s = strndup(arg ? arg : "", text_buffer_size);
#ifdef X11
	END OBJ(execgauge, 0)
		SIZE_DEFAULTS(gauge);
		obj->data.s = strndup(arg ? arg : "", text_buffer_size);
	END OBJ(execgraph, 0)
		SIZE_DEFAULTS(graph);
		obj->data.s = strndup(arg ? arg : "", text_buffer_size);
#endif /* X11 */
	END OBJ(execibar, 0)
		int n;
		SIZE_DEFAULTS(bar);

		if (!arg || sscanf(arg, "%f %n", &obj->data.execi.interval, &n) <= 0) {
			char buf[256];

			NORM_ERR("${execibar <interval> command}");
			obj->type = OBJ_text;
			snprintf(buf, 256, "${%s}", s);
			obj->data.s = strndup(buf, text_buffer_size);
		} else {
			obj->data.execi.cmd = strndup(arg + n, text_buffer_size);
		}
#ifdef X11
	END OBJ(execigraph, 0)
		int n;
		SIZE_DEFAULTS(graph);

		if (!arg || sscanf(arg, "%f %n", &obj->data.execi.interval, &n) <= 0) {
			char buf[256];

			NORM_ERR("${execigraph <interval> command}");
			obj->type = OBJ_text;
			snprintf(buf, 256, "${%s}", s);
			obj->data.s = strndup(buf, text_buffer_size);
		} else {
			obj->data.execi.cmd = strndup(arg + n, text_buffer_size);
		}
	END OBJ(execigauge, 0)
		int n;
		SIZE_DEFAULTS(gauge);

		if (!arg || sscanf(arg, "%f %n", &obj->data.execi.interval, &n) <= 0) {
			char buf[256];

			NORM_ERR("${execigauge <interval> command}");
			obj->type = OBJ_text;
			snprintf(buf, 256, "${%s}", s);
			obj->data.s = strndup(buf, text_buffer_size);
		} else {
			obj->data.execi.cmd = strndup(arg + n, text_buffer_size);
		}
#endif /* X11 */
	END OBJ(execi, 0)
		int n;

		if (!arg || sscanf(arg, "%f %n", &obj->data.execi.interval, &n) <= 0) {
			char buf[256];

			NORM_ERR("${execi <interval> command}");
			obj->type = OBJ_text;
			snprintf(buf, 256, "${%s}", s);
			obj->data.s = strndup(buf, text_buffer_size);
		} else {
			obj->data.execi.cmd = strndup(arg + n, text_buffer_size);
			obj->data.execi.buffer = malloc(text_buffer_size);
		}
	END OBJ(execpi, 0)
		int n;

		if (!arg || sscanf(arg, "%f %n", &obj->data.execi.interval, &n) <= 0) {
			char buf[256];

			NORM_ERR("${execi <interval> command}");
			obj->type = OBJ_text;
			snprintf(buf, 256, "${%s}", s);
			obj->data.s = strndup(buf, text_buffer_size);
		} else {
			obj->data.execi.cmd = strndup(arg + n, text_buffer_size);
			obj->data.execi.buffer = malloc(text_buffer_size);
		}
	END OBJ(texeci, 0)
			int n;

			if (!arg || sscanf(arg, "%f %n", &obj->data.texeci.interval, &n) <= 0) {
				char buf[256];

				NORM_ERR("${texeci <interval> command}");
				obj->type = OBJ_text;
				snprintf(buf, 256, "${%s}", s);
				obj->data.s = strndup(buf, text_buffer_size);
			} else {
				obj->data.texeci.cmd = strndup(arg + n, text_buffer_size);
				obj->data.texeci.buffer = malloc(text_buffer_size);
			}
			obj->data.texeci.p_timed_thread = NULL;
	END OBJ(pre_exec, 0)
		obj->type = OBJ_text;
		if (arg) {
			char buf[2048];

			read_exec(arg, buf, sizeof(buf));
			obj->data.s = strndup(buf, text_buffer_size);
		} else {
			obj->data.s = strndup("", text_buffer_size);
		}
	END OBJ(fs_bar, INFO_FS)
		SIZE_DEFAULTS(bar);
		arg = scan_bar(arg, &obj->data.fsbar.w, &obj->data.fsbar.h);
		if (arg) {
			while (isspace(*arg)) {
				arg++;
			}
			if (*arg == '\0') {
				arg = "/";
			}
		} else {
			arg = "/";
		}
		obj->data.fsbar.fs = prepare_fs_stat(arg);
	END OBJ(fs_bar_free, INFO_FS)
		SIZE_DEFAULTS(bar);
		arg = scan_bar(arg, &obj->data.fsbar.w, &obj->data.fsbar.h);
		if (arg) {
			while (isspace(*arg)) {
				arg++;
			}
			if (*arg == '\0') {
				arg = "/";
			}
		} else {
			arg = "/";
		}

		obj->data.fsbar.fs = prepare_fs_stat(arg);
	END OBJ(fs_free, INFO_FS)
		if (!arg) {
			arg = "/";
		}
		obj->data.fs = prepare_fs_stat(arg);
	END OBJ(fs_used_perc, INFO_FS)
		if (!arg) {
			arg = "/";
		}
		obj->data.fs = prepare_fs_stat(arg);
	END OBJ(fs_free_perc, INFO_FS)
		if (!arg) {
			arg = "/";
		}
		obj->data.fs = prepare_fs_stat(arg);
	END OBJ(fs_size, INFO_FS)
		if (!arg) {
			arg = "/";
		}
		obj->data.fs = prepare_fs_stat(arg);
	END OBJ(fs_type, INFO_FS)
		if (!arg) {
			arg = "/";
		}
		obj->data.fs = prepare_fs_stat(arg);
	END OBJ(fs_used, INFO_FS)
		if (!arg) {
			arg = "/";
		}
		obj->data.fs = prepare_fs_stat(arg);
	END OBJ(hr, 0)
		obj->data.i = arg ? atoi(arg) : 1;
	END OBJ(nameserver, INFO_DNS)
		obj->data.i = arg ? atoi(arg) : 0;
	END OBJ(offset, 0)
		obj->data.i = arg ? atoi(arg) : 1;
	END OBJ(voffset, 0)
		obj->data.i = arg ? atoi(arg) : 1;
	END OBJ(goto, 0)

		if (!arg) {
			NORM_ERR("goto needs arguments");
			obj->type = OBJ_text;
			obj->data.s = strndup("${goto}", text_buffer_size);
			return NULL;
		}

		obj->data.i = atoi(arg);

	END OBJ(tab, 0)
		int a = 10, b = 0;

		if (arg) {
			if (sscanf(arg, "%d %d", &a, &b) != 2) {
				sscanf(arg, "%d", &b);
			}
		}
		if (a <= 0) {
			a = 1;
		}
		obj->data.pair.a = a;
		obj->data.pair.b = b;

#ifdef __linux__
	END OBJ(i2c, INFO_SYSFS)
		char buf1[64], buf2[64];
		float factor, offset;
		int n, found = 0;

		if (!arg) {
			NORM_ERR("i2c needs arguments");
			obj->type = OBJ_text;
			// obj->data.s = strndup("${i2c}", text_buffer_size);
			return NULL;
		}

#define HWMON_RESET() {\
		buf1[0] = 0; \
		factor = 1.0; \
		offset = 0.0; }

		if (sscanf(arg, "%63s %d %f %f", buf2, &n, &factor, &offset) == 4) found = 1; else HWMON_RESET();
		if (!found && sscanf(arg, "%63s %63s %d %f %f", buf1, buf2, &n, &factor, &offset) == 5) found = 1; else if (!found) HWMON_RESET();
		if (!found && sscanf(arg, "%63s %63s %d", buf1, buf2, &n) == 3) found = 1; else if (!found) HWMON_RESET();
		if (!found && sscanf(arg, "%63s %d", buf2, &n) == 2) found = 1; else if (!found) HWMON_RESET();

		if (!found) {
			NORM_ERR("i2c failed to parse arguments");
			obj->type = OBJ_text;
			return NULL;
		}
		DBGP("parsed i2c args: '%s' '%s' %d %f %f\n", buf1, buf2, n, factor, offset);
		obj->data.sysfs.fd = open_i2c_sensor((*buf1) ? buf1 : 0, buf2, n,
				&obj->data.sysfs.arg, obj->data.sysfs.devtype);
		strncpy(obj->data.sysfs.type, buf2, 63);
		obj->data.sysfs.factor = factor;
		obj->data.sysfs.offset = offset;

	END OBJ(platform, INFO_SYSFS)
		char buf1[64], buf2[64];
		float factor, offset;
		int n, found = 0;

		if (!arg) {
			NORM_ERR("platform needs arguments");
			obj->type = OBJ_text;
			return NULL;
		}

		if (sscanf(arg, "%63s %d %f %f", buf2, &n, &factor, &offset) == 4) found = 1; else HWMON_RESET();
		if (!found && sscanf(arg, "%63s %63s %d %f %f", buf1, buf2, &n, &factor, &offset) == 5) found = 1; else if (!found) HWMON_RESET();
		if (!found && sscanf(arg, "%63s %63s %d", buf1, buf2, &n) == 3) found = 1; else if (!found) HWMON_RESET();
		if (!found && sscanf(arg, "%63s %d", buf2, &n) == 2) found = 1; else if (!found) HWMON_RESET();

		if (!found) {
			NORM_ERR("platform failed to parse arguments");
			obj->type = OBJ_text;
			return NULL;
		}
		DBGP("parsed platform args: '%s' '%s' %d %f %f\n", buf1, buf2, n, factor, offset);
		obj->data.sysfs.fd = open_platform_sensor((*buf1) ? buf1 : 0, buf2, n,
				&obj->data.sysfs.arg, obj->data.sysfs.devtype);
		strncpy(obj->data.sysfs.type, buf2, 63);
		obj->data.sysfs.factor = factor;
		obj->data.sysfs.offset = offset;

	END OBJ(hwmon, INFO_SYSFS)
		char buf1[64], buf2[64];
		float factor, offset;
		int n, found = 0;

		if (!arg) {
			NORM_ERR("hwmon needs argumanets");
			obj->type = OBJ_text;
			return NULL;
		}

		if (sscanf(arg, "%63s %d %f %f", buf2, &n, &factor, &offset) == 4) found = 1; else HWMON_RESET();
		if (!found && sscanf(arg, "%63s %63s %d %f %f", buf1, buf2, &n, &factor, &offset) == 5) found = 1; else if (!found) HWMON_RESET();
		if (!found && sscanf(arg, "%63s %63s %d", buf1, buf2, &n) == 3) found = 1; else if (!found) HWMON_RESET();
		if (!found && sscanf(arg, "%63s %d", buf2, &n) == 2) found = 1; else if (!found) HWMON_RESET();

#undef HWMON_RESET

		if (!found) {
			NORM_ERR("hwmon failed to parse arguments");
			obj->type = OBJ_text;
			return NULL;
		}
		DBGP("parsed hwmon args: '%s' '%s' %d %f %f\n", buf1, buf2, n, factor, offset);
		obj->data.sysfs.fd = open_hwmon_sensor((*buf1) ? buf1 : 0, buf2, n,
				&obj->data.sysfs.arg, obj->data.sysfs.devtype);
		strncpy(obj->data.sysfs.type, buf2, 63);
		obj->data.sysfs.factor = factor;
		obj->data.sysfs.offset = offset;

#endif /* !__OpenBSD__ */

	END
	/* we have four different types of top (top, top_mem, top_time and top_io). To
	 * avoid having almost-same code four times, we have this special
	 * handler. */
	if (strncmp(s, "top", 3) == EQUAL) {
		if (!parse_top_args(s, arg, obj)) {
			return NULL;
		}
	} else OBJ(addr, INFO_NET)
		if (arg) {
			obj->data.net = get_net_stat(arg, obj, free_at_crash);
		} else {
			// default to DEFAULTNETDEV
			char *buf = strndup(DEFAULTNETDEV, text_buffer_size);
			obj->data.net = get_net_stat(buf, obj, free_at_crash);
			free(buf);
		}
#if defined(__linux__)
	END OBJ(addrs, INFO_NET)
		if (arg) {
			obj->data.net = get_net_stat(arg, obj, free_at_crash);
		} else {
			// default to DEFAULTNETDEV
			char *buf = strndup(DEFAULTNETDEV, text_buffer_size);
			obj->data.net = get_net_stat(buf, obj, free_at_crash);
			free(buf);
		}
#endif /* __linux__ */
	END OBJ(tail, 0)
		init_tailhead("tail", arg, obj, free_at_crash);
	END OBJ(head, 0)
		init_tailhead("head", arg, obj, free_at_crash);
	END OBJ(lines, 0)
		if (arg) {
			obj->data.s = strndup(arg, text_buffer_size);
		}else{
			CRIT_ERR(obj, free_at_crash, "lines needs a argument");
		}
	END OBJ(words, 0)
		if (arg) {
			obj->data.s = strndup(arg, text_buffer_size);
		}else{
			CRIT_ERR(obj, free_at_crash, "words needs a argument");
		}
	END OBJ(loadavg, INFO_LOADAVG)
		int a = 1, b = 2, c = 3, r = 3;

		if (arg) {
			r = sscanf(arg, "%d %d %d", &a, &b, &c);
			if (r >= 3 && (c < 1 || c > 3)) {
				r--;
			}
			if (r >= 2 && (b < 1 || b > 3)) {
				r--, b = c;
			}
			if (r >= 1 && (a < 1 || a > 3)) {
				r--, a = b, b = c;
			}
		}
		obj->data.loadavg[0] = (r >= 1) ? (unsigned char) a : 0;
		obj->data.loadavg[1] = (r >= 2) ? (unsigned char) b : 0;
		obj->data.loadavg[2] = (r >= 3) ? (unsigned char) c : 0;
	END OBJ_IF(if_empty, 0)
		if (!arg) {
			NORM_ERR("if_empty needs an argument");
			obj->data.ifblock.s = 0;
		} else {
			obj->data.ifblock.s = strndup(arg, text_buffer_size);
			obj->sub = malloc(sizeof(struct text_object));
			extract_variable_text_internal(obj->sub,
			                               obj->data.ifblock.s);
		}
	END OBJ_IF(if_match, 0)
		if (!arg) {
			NORM_ERR("if_match needs arguments");
			obj->data.ifblock.s = 0;
		} else {
			obj->data.ifblock.s = strndup(arg, text_buffer_size);
			obj->sub = malloc(sizeof(struct text_object));
			extract_variable_text_internal(obj->sub,
			                               obj->data.ifblock.s);
		}
	END OBJ_IF(if_existing, 0)
		if (!arg) {
			NORM_ERR("if_existing needs an argument or two");
			obj->data.ifblock.s = NULL;
			obj->data.ifblock.str = NULL;
		} else {
			char buf1[256], buf2[256];
			int r = sscanf(arg, "%255s %255[^\n]", buf1, buf2);

			if (r == 1) {
				obj->data.ifblock.s = strndup(buf1, text_buffer_size);
				obj->data.ifblock.str = NULL;
			} else {
				obj->data.ifblock.s = strndup(buf1, text_buffer_size);
				obj->data.ifblock.str = strndup(buf2, text_buffer_size);
			}
		}
		DBGP("if_existing: '%s' '%s'", obj->data.ifblock.s, obj->data.ifblock.str);
	END OBJ_IF(if_mounted, 0)
		if (!arg) {
			NORM_ERR("if_mounted needs an argument");
			obj->data.ifblock.s = 0;
		} else {
			obj->data.ifblock.s = strndup(arg, text_buffer_size);
		}
#ifdef __linux__
	END OBJ_IF(if_running, INFO_TOP)
		if (arg) {
			obj->data.ifblock.s = strndup(arg, text_buffer_size);
#else
	END OBJ_IF(if_running, 0)
		if (arg) {
			char buf[256];

			snprintf(buf, 256, "pidof %s >/dev/null", arg);
			obj->data.ifblock.s = strndup(buf, text_buffer_size);
#endif
		} else {
			NORM_ERR("if_running needs an argument");
			obj->data.ifblock.s = 0;
		}
	END OBJ(kernel, 0)
	END OBJ(machine, 0)
	END OBJ(mails, 0)
		float n1;
		char mbox[256], dst[256];

		if (!arg) {
			n1 = 9.5;
			/* Kapil: Changed from MAIL_FILE to
			   current_mail_spool since the latter
			   is a copy of the former if undefined
			   but the latter should take precedence
			   if defined */
			strncpy(mbox, current_mail_spool, sizeof(mbox));
		} else {
			if (sscanf(arg, "%s %f", mbox, &n1) != 2) {
				n1 = 9.5;
				strncpy(mbox, arg, sizeof(mbox));
			}
		}

		variable_substitute(mbox, dst, sizeof(dst));
		obj->data.local_mail.mbox = strndup(dst, text_buffer_size);
		obj->data.local_mail.interval = n1;
	END OBJ(new_mails, 0)
		float n1;
		char mbox[256], dst[256];

		if (!arg) {
			n1 = 9.5;
			strncpy(mbox, current_mail_spool, sizeof(mbox));
		} else {
			if (sscanf(arg, "%s %f", mbox, &n1) != 2) {
				n1 = 9.5;
				strncpy(mbox, arg, sizeof(mbox));
			}
		}

		variable_substitute(mbox, dst, sizeof(dst));
		obj->data.local_mail.mbox = strndup(dst, text_buffer_size);
		obj->data.local_mail.interval = n1;
	END OBJ(seen_mails, 0)
		float n1;
		char mbox[256], dst[256];

		if (!arg) {
			n1 = 9.5;
			strncpy(mbox, current_mail_spool, sizeof(mbox));
		} else {
			if (sscanf(arg, "%s %f", mbox, &n1) != 2) {
				n1 = 9.5;
				strncpy(mbox, arg, sizeof(mbox));
			}
		}

		variable_substitute(mbox, dst, sizeof(dst));
		obj->data.local_mail.mbox = strndup(dst, text_buffer_size);
		obj->data.local_mail.interval = n1;
	END OBJ(unseen_mails, 0)
		float n1;
		char mbox[256], dst[256];

		if (!arg) {
			n1 = 9.5;
			strncpy(mbox, current_mail_spool, sizeof(mbox));
		} else {
			if (sscanf(arg, "%s %f", mbox, &n1) != 2) {
				n1 = 9.5;
				strncpy(mbox, arg, sizeof(mbox));
			}
		}

		variable_substitute(mbox, dst, sizeof(dst));
		obj->data.local_mail.mbox = strndup(dst, text_buffer_size);
		obj->data.local_mail.interval = n1;
	END OBJ(flagged_mails, 0)
		float n1;
		char mbox[256], dst[256];

		if (!arg) {
			n1 = 9.5;
			strncpy(mbox, current_mail_spool, sizeof(mbox));
		} else {
			if (sscanf(arg, "%s %f", mbox, &n1) != 2) {
				n1 = 9.5;
				strncpy(mbox, arg, sizeof(mbox));
			}
		}

		variable_substitute(mbox, dst, sizeof(dst));
		obj->data.local_mail.mbox = strndup(dst, text_buffer_size);
		obj->data.local_mail.interval = n1;
	END OBJ(unflagged_mails, 0)
		float n1;
		char mbox[256], dst[256];

		if (!arg) {
			n1 = 9.5;
			strncpy(mbox, current_mail_spool, sizeof(mbox));
		} else {
			if (sscanf(arg, "%s %f", mbox, &n1) != 2) {
				n1 = 9.5;
				strncpy(mbox, arg, sizeof(mbox));
			}
		}

		variable_substitute(mbox, dst, sizeof(dst));
		obj->data.local_mail.mbox = strndup(dst, text_buffer_size);
		obj->data.local_mail.interval = n1;
	END OBJ(forwarded_mails, 0)
		float n1;
		char mbox[256], dst[256];

		if (!arg) {
			n1 = 9.5;
			strncpy(mbox, current_mail_spool, sizeof(mbox));
		} else {
			if (sscanf(arg, "%s %f", mbox, &n1) != 2) {
				n1 = 9.5;
				strncpy(mbox, arg, sizeof(mbox));
			}
		}

		variable_substitute(mbox, dst, sizeof(dst));
		obj->data.local_mail.mbox = strndup(dst, text_buffer_size);
		obj->data.local_mail.interval = n1;
	END OBJ(unforwarded_mails, 0)
		float n1;
		char mbox[256], dst[256];

		if (!arg) {
			n1 = 9.5;
			strncpy(mbox, current_mail_spool, sizeof(mbox));
		} else {
			if (sscanf(arg, "%s %f", mbox, &n1) != 2) {
				n1 = 9.5;
				strncpy(mbox, arg, sizeof(mbox));
			}
		}

		variable_substitute(mbox, dst, sizeof(dst));
		obj->data.local_mail.mbox = strndup(dst, text_buffer_size);
		obj->data.local_mail.interval = n1;
	END OBJ(replied_mails, 0)
		float n1;
		char mbox[256], dst[256];

		if (!arg) {
			n1 = 9.5;
			strncpy(mbox, current_mail_spool, sizeof(mbox));
		} else {
			if (sscanf(arg, "%s %f", mbox, &n1) != 2) {
				n1 = 9.5;
				strncpy(mbox, arg, sizeof(mbox));
			}
		}

		variable_substitute(mbox, dst, sizeof(dst));
		obj->data.local_mail.mbox = strndup(dst, text_buffer_size);
		obj->data.local_mail.interval = n1;
	END OBJ(unreplied_mails, 0)
		float n1;
		char mbox[256], dst[256];

		if (!arg) {
			n1 = 9.5;
			strncpy(mbox, current_mail_spool, sizeof(mbox));
		} else {
			if (sscanf(arg, "%s %f", mbox, &n1) != 2) {
				n1 = 9.5;
				strncpy(mbox, arg, sizeof(mbox));
			}
		}

		variable_substitute(mbox, dst, sizeof(dst));
		obj->data.local_mail.mbox = strndup(dst, text_buffer_size);
		obj->data.local_mail.interval = n1;
	END OBJ(draft_mails, 0)
		float n1;
		char mbox[256], dst[256];

		if (!arg) {
			n1 = 9.5;
			strncpy(mbox, current_mail_spool, sizeof(mbox));
		} else {
			if (sscanf(arg, "%s %f", mbox, &n1) != 2) {
				n1 = 9.5;
				strncpy(mbox, arg, sizeof(mbox));
			}
		}

		variable_substitute(mbox, dst, sizeof(dst));
		obj->data.local_mail.mbox = strndup(dst, text_buffer_size);
		obj->data.local_mail.interval = n1;
	END OBJ(trashed_mails, 0)
		float n1;
		char mbox[256], dst[256];

		if (!arg) {
			n1 = 9.5;
			strncpy(mbox, current_mail_spool, sizeof(mbox));
		} else {
			if (sscanf(arg, "%s %f", mbox, &n1) != 2) {
				n1 = 9.5;
				strncpy(mbox, arg, sizeof(mbox));
			}
		}

		variable_substitute(mbox, dst, sizeof(dst));
		obj->data.local_mail.mbox = strndup(dst, text_buffer_size);
		obj->data.local_mail.interval = n1;
	END OBJ(mboxscan, 0)
		obj->data.mboxscan.args = (char *) malloc(text_buffer_size);
		obj->data.mboxscan.output = (char *) malloc(text_buffer_size);
		/* if '1' (in mboxscan.c) then there was SIGUSR1, hmm */
		obj->data.mboxscan.output[0] = 1;
		strncpy(obj->data.mboxscan.args, arg, text_buffer_size);
	END OBJ(mem, INFO_MEM)
	END OBJ(memeasyfree, INFO_MEM)
	END OBJ(memfree, INFO_MEM)
	END OBJ(memmax, INFO_MEM)
	END OBJ(memperc, INFO_MEM)
#ifdef X11
	END OBJ(memgauge, INFO_MEM)
		SIZE_DEFAULTS(gauge);
		scan_gauge(arg, &obj->data.pair.a, &obj->data.pair.b);
#endif /* X11*/
	END OBJ(membar, INFO_MEM)
		SIZE_DEFAULTS(bar);
		scan_bar(arg, &obj->data.pair.a, &obj->data.pair.b);
#ifdef X11
	END OBJ(memgraph, INFO_MEM)
		char *buf = 0;
		SIZE_DEFAULTS(graph);
		buf = scan_graph(arg, &obj->a, &obj->b, &obj->c, &obj->d,
				&obj->e, &obj->char_a, &obj->char_b);

		if (buf) free(buf);
#endif /* X11*/
	END OBJ(mixer, INFO_MIXER)
		obj->data.l = mixer_init(arg);
	END OBJ(mixerl, INFO_MIXER)
		obj->data.l = mixer_init(arg);
	END OBJ(mixerr, INFO_MIXER)
		obj->data.l = mixer_init(arg);
#ifdef X11
	END OBJ(mixerbar, INFO_MIXER)
		SIZE_DEFAULTS(bar);
		scan_mixer_bar(arg, &obj->data.mixerbar.l, &obj->data.mixerbar.w,
			&obj->data.mixerbar.h);
	END OBJ(mixerlbar, INFO_MIXER)
		SIZE_DEFAULTS(bar);
		scan_mixer_bar(arg, &obj->data.mixerbar.l, &obj->data.mixerbar.w,
			&obj->data.mixerbar.h);
	END OBJ(mixerrbar, INFO_MIXER)
		SIZE_DEFAULTS(bar);
		scan_mixer_bar(arg, &obj->data.mixerbar.l, &obj->data.mixerbar.w,
			&obj->data.mixerbar.h);
#endif
	END OBJ_IF(if_mixer_mute, INFO_MIXER)
		obj->data.ifblock.i = mixer_init(arg);
#ifdef X11
	END OBJ(monitor, INFO_X11)
	END OBJ(monitor_number, INFO_X11)
	END OBJ(desktop, INFO_X11)
	END OBJ(desktop_number, INFO_X11)
	END OBJ(desktop_name, INFO_X11)
#endif
	END OBJ(nodename, 0)
	END OBJ(processes, INFO_PROCS)
	END OBJ(running_processes, INFO_RUN_PROCS)
	END OBJ(shadecolor, 0)
#ifdef X11
		obj->data.l = arg ? get_x11_color(arg) : default_bg_color;
#endif /* X11 */
	END OBJ(outlinecolor, 0)
#ifdef X11
		obj->data.l = arg ? get_x11_color(arg) : default_out_color;
#endif /* X11 */
	END OBJ(stippled_hr, 0)
#ifdef X11
		int a = stippled_borders, b = 1;

		if (arg) {
			if (sscanf(arg, "%d %d", &a, &b) != 2) {
				sscanf(arg, "%d", &b);
			}
		}
		if (a <= 0) {
			a = 1;
		}
		obj->data.pair.a = a;
		obj->data.pair.b = b;
#endif /* X11 */
	END OBJ(swap, INFO_MEM)
	END OBJ(swapfree, INFO_MEM)
	END OBJ(swapmax, INFO_MEM)
	END OBJ(swapperc, INFO_MEM)
	END OBJ(swapbar, INFO_MEM)
		SIZE_DEFAULTS(bar);
		scan_bar(arg, &obj->data.pair.a, &obj->data.pair.b);
	END OBJ(sysname, 0)
	END OBJ(time, 0)
		obj->data.s = strndup(arg ? arg : "%F %T", text_buffer_size);
	END OBJ(utime, 0)
		obj->data.s = strndup(arg ? arg : "%F %T", text_buffer_size);
	END OBJ(tztime, 0)
		char buf1[256], buf2[256], *fmt, *tz;

		fmt = tz = NULL;
		if (arg) {
			int nArgs = sscanf(arg, "%255s %255[^\n]", buf1, buf2);

			switch (nArgs) {
				case 2:
					tz = buf1;
				case 1:
					fmt = buf2;
			}
		}

		obj->data.tztime.fmt = strndup(fmt ? fmt : "%F %T", text_buffer_size);
		obj->data.tztime.tz = tz ? strndup(tz, text_buffer_size) : NULL;
#ifdef HAVE_ICONV
	END OBJ(iconv_start, 0)
		if (iconv_converting) {
			CRIT_ERR(obj, free_at_crash, "You must stop your last iconv conversion before "
				"starting another");
		}
		if (arg) {
			char iconv_from[CODEPAGE_LENGTH];
			char iconv_to[CODEPAGE_LENGTH];

			if (sscanf(arg, "%s %s", iconv_from, iconv_to) != 2) {
				CRIT_ERR(obj, free_at_crash, "Invalid arguments for iconv_start");
			} else {
				iconv_t new_iconv;

				new_iconv = iconv_open(iconv_to, iconv_from);
				if (new_iconv == (iconv_t) (-1)) {
					NORM_ERR("Can't convert from %s to %s.", iconv_from, iconv_to);
				} else {
					obj->a = register_iconv(&new_iconv);
					iconv_converting = 1;
				}
			}
		} else {
			CRIT_ERR(obj, free_at_crash, "Iconv requires arguments");
		}
	END OBJ(iconv_stop, 0)
		iconv_converting = 0;

#endif
	END OBJ(totaldown, INFO_NET)
		if (arg) {
			obj->data.net = get_net_stat(arg, obj, free_at_crash);
		} else {
			// default to DEFAULTNETDEV
			char *buf = strndup(DEFAULTNETDEV, text_buffer_size);
			obj->data.net = get_net_stat(buf, obj, free_at_crash);
			free(buf);
		}
	END OBJ(totalup, INFO_NET)
		obj->data.net = get_net_stat(arg, obj, free_at_crash);
		if (arg) {
			obj->data.net = get_net_stat(arg, obj, free_at_crash);
		} else {
			// default to DEFAULTNETDEV
			char *buf = strndup(DEFAULTNETDEV, text_buffer_size);
			obj->data.net = get_net_stat(buf, obj, free_at_crash);
			free(buf);
		}
	END OBJ(updates, 0)
	END OBJ_IF(if_updatenr, 0)
		obj->data.ifblock.i = arg ? atoi(arg) : 0;
		if(obj->data.ifblock.i == 0) CRIT_ERR(obj, free_at_crash, "if_updatenr needs a number above 0 as argument");
		updatereset = obj->data.ifblock.i > updatereset ? obj->data.ifblock.i : updatereset;
	END OBJ(alignr, 0)
		obj->data.i = arg ? atoi(arg) : 0;
	END OBJ(alignc, 0)
		obj->data.i = arg ? atoi(arg) : 0;
	END OBJ(upspeed, INFO_NET)
		if (arg) {
			obj->data.net = get_net_stat(arg, obj, free_at_crash);
		} else {
			// default to DEFAULTNETDEV
			char *buf = strndup(DEFAULTNETDEV, text_buffer_size);
			obj->data.net = get_net_stat(buf, obj, free_at_crash);
			free(buf);
		}
	END OBJ(upspeedf, INFO_NET)
		if (arg) {
			obj->data.net = get_net_stat(arg, obj, free_at_crash);
		} else {
			// default to DEFAULTNETDEV
			char *buf = strndup(DEFAULTNETDEV, text_buffer_size);
			obj->data.net = get_net_stat(buf, obj, free_at_crash);
			free(buf);
		}

#ifdef X11
	END OBJ(upspeedgraph, INFO_NET)
		char *buf = 0;
		SIZE_DEFAULTS(graph);
		buf = scan_graph(arg, &obj->a, &obj->b, &obj->c, &obj->d,
				&obj->e, &obj->char_a, &obj->char_b);

		// default to DEFAULTNETDEV
		buf = strndup(buf ? buf : DEFAULTNETDEV, text_buffer_size);
		obj->data.net = get_net_stat(buf, obj, free_at_crash);
		free(buf);
#endif
	END OBJ(uptime_short, INFO_UPTIME)
	END OBJ(uptime, INFO_UPTIME)
	END OBJ(user_names, INFO_USERS)
	END OBJ(user_times, INFO_USERS)
	END OBJ(user_terms, INFO_USERS)
	END OBJ(user_number, INFO_USERS)
#if defined(__linux__)
	END OBJ(gw_iface, INFO_GW)
	END OBJ(gw_ip, INFO_GW)
#endif /* !__linux__ */
#ifndef __OpenBSD__
	END OBJ(adt746xcpu, 0)
	END OBJ(adt746xfan, 0)
#endif /* !__OpenBSD__ */
#if (defined(__FreeBSD__) || defined(__FreeBSD_kernel__) \
		|| defined(__OpenBSD__)) && (defined(i386) || defined(__i386__))
	END OBJ(apm_adapter, 0)
	END OBJ(apm_battery_life, 0)
	END OBJ(apm_battery_time, 0)
#endif /* __FreeBSD__ */
	END OBJ(imap_unseen, 0)
		if (arg) {
			// proccss
			obj->data.mail = parse_mail_args(IMAP_TYPE, arg);
			obj->char_b = 0;
		} else {
			obj->char_b = 1;
		}
	END OBJ(imap_messages, 0)
		if (arg) {
			// proccss
			obj->data.mail = parse_mail_args(IMAP_TYPE, arg);
			obj->char_b = 0;
		} else {
			obj->char_b = 1;
		}
	END OBJ(pop3_unseen, 0)
		if (arg) {
			// proccss
			obj->data.mail = parse_mail_args(POP3_TYPE, arg);
			obj->char_b = 0;
		} else {
			obj->char_b = 1;
		}
	END OBJ(pop3_used, 0)
		if (arg) {
			// proccss
			obj->data.mail = parse_mail_args(POP3_TYPE, arg);
			obj->char_b = 0;
		} else {
			obj->char_b = 1;
		}
#ifdef IBM
	END OBJ(smapi, 0)
		if (arg)
			obj->data.s = strndup(arg, text_buffer_size);
		else
			NORM_ERR("smapi needs an argument");
	END OBJ_IF(if_smapi_bat_installed, 0)
		if (!arg) {
			NORM_ERR("if_smapi_bat_installed needs an argument");
			obj->data.ifblock.s = 0;
		} else
			obj->data.ifblock.s = strndup(arg, text_buffer_size);
	END OBJ(smapi_bat_perc, 0)
		if (arg)
			obj->data.s = strndup(arg, text_buffer_size);
		else
			NORM_ERR("smapi_bat_perc needs an argument");
	END OBJ(smapi_bat_temp, 0)
		if (arg)
			obj->data.s = strndup(arg, text_buffer_size);
		else
			NORM_ERR("smapi_bat_temp needs an argument");
	END OBJ(smapi_bat_power, 0)
		if (arg)
			obj->data.s = strndup(arg, text_buffer_size);
		else
			NORM_ERR("smapi_bat_power needs an argument");
#ifdef X11
	END OBJ(smapi_bat_bar, 0)
		SIZE_DEFAULTS(bar);
		if(arg) {
			int cnt;
			if(sscanf(arg, "%i %n", &obj->data.i, &cnt) <= 0) {
				NORM_ERR("first argument to smapi_bat_bar must be an integer value");
				obj->data.i = -1;
			} else {
				obj->b = 4;
				arg = scan_bar(arg + cnt, &obj->a, &obj->b);
			}
		} else
			NORM_ERR("smapi_bat_bar needs an argument");
#endif /* X11 */
#endif /* IBM */
#ifdef MPD
#define mpd_set_maxlen(name) \
		if (arg) { \
			int i; \
			sscanf(arg, "%d", &i); \
			if (i > 0) \
				obj->data.i = i + 1; \
			else \
				NORM_ERR(#name ": invalid length argument"); \
		}
	END OBJ(mpd_artist, INFO_MPD)
		mpd_set_maxlen(mpd_artist);
		init_mpd();
	END OBJ(mpd_title, INFO_MPD)
		mpd_set_maxlen(mpd_title);
		init_mpd();
	END OBJ(mpd_random, INFO_MPD) init_mpd();
	END OBJ(mpd_repeat, INFO_MPD) init_mpd();
	END OBJ(mpd_elapsed, INFO_MPD) init_mpd();
	END OBJ(mpd_length, INFO_MPD) init_mpd();
	END OBJ(mpd_track, INFO_MPD)
		mpd_set_maxlen(mpd_track);
		init_mpd();
	END OBJ(mpd_name, INFO_MPD)
		mpd_set_maxlen(mpd_name);
		init_mpd();
	END OBJ(mpd_file, INFO_MPD)
		mpd_set_maxlen(mpd_file);
		init_mpd();
	END OBJ(mpd_percent, INFO_MPD) init_mpd();
	END OBJ(mpd_album, INFO_MPD)
		mpd_set_maxlen(mpd_album);
		init_mpd();
	END OBJ(mpd_vol, INFO_MPD) init_mpd();
	END OBJ(mpd_bitrate, INFO_MPD) init_mpd();
	END OBJ(mpd_status, INFO_MPD) init_mpd();
	END OBJ(mpd_bar, INFO_MPD)
		SIZE_DEFAULTS(bar);
		scan_bar(arg, &obj->data.pair.a, &obj->data.pair.b);
		init_mpd();
	END OBJ(mpd_smart, INFO_MPD)
		mpd_set_maxlen(mpd_smart);
		init_mpd();
	END OBJ_IF(if_mpd_playing, INFO_MPD)
		init_mpd();
#undef mpd_set_maxlen
#endif /* MPD */
#ifdef MOC
	END OBJ(moc_state, INFO_MOC)
	END OBJ(moc_file, INFO_MOC)
	END OBJ(moc_title, INFO_MOC)
	END OBJ(moc_artist, INFO_MOC)
	END OBJ(moc_song, INFO_MOC)
	END OBJ(moc_album, INFO_MOC)
	END OBJ(moc_totaltime, INFO_MOC)
	END OBJ(moc_timeleft, INFO_MOC)
	END OBJ(moc_curtime, INFO_MOC)
	END OBJ(moc_bitrate, INFO_MOC)
	END OBJ(moc_rate, INFO_MOC)
#endif /* MOC */
#ifdef XMMS2
	END OBJ(xmms2_artist, INFO_XMMS2)
	END OBJ(xmms2_album, INFO_XMMS2)
	END OBJ(xmms2_title, INFO_XMMS2)
	END OBJ(xmms2_genre, INFO_XMMS2)
	END OBJ(xmms2_comment, INFO_XMMS2)
	END OBJ(xmms2_url, INFO_XMMS2)
	END OBJ(xmms2_tracknr, INFO_XMMS2)
	END OBJ(xmms2_bitrate, INFO_XMMS2)
	END OBJ(xmms2_date, INFO_XMMS2)
	END OBJ(xmms2_id, INFO_XMMS2)
	END OBJ(xmms2_duration, INFO_XMMS2)
	END OBJ(xmms2_elapsed, INFO_XMMS2)
	END OBJ(xmms2_size, INFO_XMMS2)
	END OBJ(xmms2_status, INFO_XMMS2)
	END OBJ(xmms2_percent, INFO_XMMS2)
#ifdef X11
	END OBJ(xmms2_bar, INFO_XMMS2)
		SIZE_DEFAULTS(bar);
		scan_bar(arg, &obj->data.pair.a, &obj->data.pair.b);
#endif /* X11 */
	END OBJ(xmms2_smart, INFO_XMMS2)
	END OBJ(xmms2_playlist, INFO_XMMS2)
	END OBJ(xmms2_timesplayed, INFO_XMMS2)
	END OBJ_IF(if_xmms2_connected, INFO_XMMS2)
#endif
#ifdef AUDACIOUS
	END OBJ(audacious_status, INFO_AUDACIOUS)
	END OBJ(audacious_title, INFO_AUDACIOUS)
		if (arg) {
			sscanf(arg, "%d", &info.audacious.max_title_len);
			if (info.audacious.max_title_len > 0) {
				info.audacious.max_title_len++;
			} else {
				CRIT_ERR(obj, free_at_crash, "audacious_title: invalid length argument");
			}
		}
	END OBJ(audacious_length, INFO_AUDACIOUS)
	END OBJ(audacious_length_seconds, INFO_AUDACIOUS)
	END OBJ(audacious_position, INFO_AUDACIOUS)
	END OBJ(audacious_position_seconds, INFO_AUDACIOUS)
	END OBJ(audacious_bitrate, INFO_AUDACIOUS)
	END OBJ(audacious_frequency, INFO_AUDACIOUS)
	END OBJ(audacious_channels, INFO_AUDACIOUS)
	END OBJ(audacious_filename, INFO_AUDACIOUS)
	END OBJ(audacious_playlist_length, INFO_AUDACIOUS)
	END OBJ(audacious_playlist_position, INFO_AUDACIOUS)
	END OBJ(audacious_main_volume, INFO_AUDACIOUS)
#ifdef X11
	END OBJ(audacious_bar, INFO_AUDACIOUS)
		SIZE_DEFAULTS(bar);
		scan_bar(arg, &obj->a, &obj->b);
#endif /* X11 */
#endif
#ifdef BMPX
	END OBJ(bmpx_title, INFO_BMPX)
		memset(&(info.bmpx), 0, sizeof(struct bmpx_s));
	END OBJ(bmpx_artist, INFO_BMPX)
		memset(&(info.bmpx), 0, sizeof(struct bmpx_s));
	END OBJ(bmpx_album, INFO_BMPX)
		memset(&(info.bmpx), 0, sizeof(struct bmpx_s));
	END OBJ(bmpx_track, INFO_BMPX)
		memset(&(info.bmpx), 0, sizeof(struct bmpx_s));
	END OBJ(bmpx_uri, INFO_BMPX)
		memset(&(info.bmpx), 0, sizeof(struct bmpx_s));
	END OBJ(bmpx_bitrate, INFO_BMPX)
		memset(&(info.bmpx), 0, sizeof(struct bmpx_s));
#endif
#ifdef EVE
	END OBJ(eve, 0)
		if(arg) {
			int argc;
			char *userid = (char *) malloc(20 * sizeof(char));
			char *apikey = (char *) malloc(64 * sizeof(char));
			char *charid = (char *) malloc(20 * sizeof(char));

			argc = sscanf(arg, "%20s %64s %20s", userid, apikey, charid);
			obj->data.eve.charid = charid;
			obj->data.eve.userid = userid;
			obj->data.eve.apikey = apikey;

			init_eve();
		} else {
			CRIT_ERR(obj, free_at_crash, "eve needs arguments: <userid> <apikey> <characterid>");
		}
#endif
#ifdef HAVE_CURL
	END OBJ(curl, 0)
		if (arg) {
			int argc;
			float interval = 0;
			char *uri = (char *) malloc(128 * sizeof(char));

			argc = sscanf(arg, "%127s %f", uri, &interval);
			if (argc == 2) {
				obj->data.curl.uri = uri;
				obj->data.curl.interval = interval > 0 ? interval * 60 : 15*60;
			} else {
				NORM_ERR("wrong number of arguments for $curl");
			}
		} else {
			CRIT_ERR(obj, free_at_crash, "curl needs arguments: <uri> <interval in minutes>");
		}
#endif
#ifdef RSS
	END OBJ(rss, 0)
		if (arg) {
			float interval = 0;
			int argc, act_par;
			unsigned int nrspaces = 0;
			char *uri = (char *) malloc(128 * sizeof(char));
			char *action = (char *) malloc(64 * sizeof(char));

			argc = sscanf(arg, "%127s %f %63s %d %u", uri, &interval, action,
					&act_par, &nrspaces);
			if (argc >= 3) {
				obj->data.rss.uri = uri;
				obj->data.rss.interval = interval > 0 ? interval * 60 : 15*60;
				obj->data.rss.action = action;
				obj->data.rss.act_par = act_par;
				obj->data.rss.nrspaces = nrspaces;
			} else {
				NORM_ERR("wrong number of arguments for $rss");
			}
		} else {
			CRIT_ERR(obj, free_at_crash, "rss needs arguments: <uri> <interval in minutes> <action> "
					"[act_par] [spaces in front]");
		}
#endif
#ifdef WEATHER
	END OBJ(weather, 0)
		if (arg) {
			int argc;
			float interval = 0;
			char *locID = (char *) malloc(9 * sizeof(char));
			char *uri = (char *) malloc(128 * sizeof(char));
			char *data_type = (char *) malloc(32 * sizeof(char));

			argc = sscanf(arg, "%119s %8s %31s %f", uri, locID, data_type, &interval);

			if (argc >= 3) {
				if (process_weather_uri(uri, locID, 0)) {
					free(data_type);
					free(uri);
					free(locID);
					CRIT_ERR(obj, free_at_crash, \
							"could not recognize the weather uri");
				}

				obj->data.weather.uri = uri;
				obj->data.weather.data_type = data_type;

				/* Limit the data retrieval interval to half hour min */
				if (interval < 30) {
					interval = 30;
				}

				/* Convert to seconds */
				obj->data.weather.interval = interval * 60;
				free(locID);

				DBGP("weather: fetching %s from %s every %d seconds", \
						data_type, uri, obj->data.weather.interval);
			} else {
				free(data_type);
				free(uri);
				free(locID);
				CRIT_ERR(obj, free_at_crash, "wrong number of arguments for $weather");
			}
		} else {
			CRIT_ERR(obj, free_at_crash, "weather needs arguments: <uri> <locID> <data_type> [interval in minutes]");
		}
#endif
#ifdef XOAP
	END OBJ(weather_forecast, 0)
		if (arg) {
			int argc;
			unsigned int day;
			float interval = 0;
			char *locID = (char *) malloc(9 * sizeof(char));
			char *uri = (char *) malloc(128 * sizeof(char));
			char *data_type = (char *) malloc(32 * sizeof(char));

			argc = sscanf(arg, "%119s %8s %1u %31s %f", uri, locID, &day, data_type, &interval);

			if (argc >= 4) {
				if (process_weather_uri(uri, locID, 1)) {
					free(data_type);
					free(uri);
					free(locID);
					CRIT_ERR(obj, free_at_crash, \
							"could not recognize the weather forecast uri");
				}

				obj->data.weather_forecast.uri = uri;
				obj->data.weather_forecast.data_type = data_type;

				/* Limit the day between 0 (today) and FORECAST_DAYS */
				if (day >= FORECAST_DAYS) {
					day = FORECAST_DAYS-1;
				}
				obj->data.weather_forecast.day = day;

				/* Limit the data retrieval interval to 2 hours and an half */
				if (interval < 150) {
					interval = 150;
				}

				/* Convert to seconds */
				obj->data.weather_forecast.interval = interval * 60;
				free(locID);

				DBGP("weather_forecast: fetching %s for day %d from %s every %d seconds", \
					 data_type, day, uri, obj->data.weather_forecast.interval);
			} else {
				free(data_type);
				free(uri);
				free(locID);
				CRIT_ERR(obj, free_at_crash, "wrong number of arguments for $weather_forecast");
			}
		} else {
			CRIT_ERR(obj, free_at_crash, "weather_forecast needs arguments: <uri> <locID> <day> <data_type> [interval in minutes]");
		}
#endif
#ifdef HAVE_LUA
	END OBJ(lua, 0)
		if (arg) {
			obj->data.s = strndup(arg, text_buffer_size);
		} else {
			CRIT_ERR(obj, free_at_crash, "lua needs arguments: <function name> [function parameters]");
		}
	END OBJ(lua_parse, 0)
		if (arg) {
			obj->data.s = strndup(arg, text_buffer_size);
		} else {
			CRIT_ERR(obj, free_at_crash, "lua_parse needs arguments: <function name> [function parameters]");
		}
	END OBJ(lua_bar, 0)
		SIZE_DEFAULTS(bar);
		if (arg) {
			arg = scan_bar(arg, &obj->a, &obj->b);
			if(arg) {
				obj->data.s = strndup(arg, text_buffer_size);
			} else {
				CRIT_ERR(obj, free_at_crash, "lua_bar needs arguments: <height>,<width> <function name> [function parameters]");
			}
		} else {
			CRIT_ERR(obj, free_at_crash, "lua_bar needs arguments: <height>,<width> <function name> [function parameters]");
		}
#ifdef X11
	END OBJ(lua_graph, 0)
		SIZE_DEFAULTS(graph);
		if (arg) {
			char *buf = 0;
			buf = scan_graph(arg, &obj->a, &obj->b, &obj->c, &obj->d,
					&obj->e, &obj->char_a, &obj->char_b);
			if (buf) {
				obj->data.s = buf;
			} else {
				CRIT_ERR(obj, free_at_crash, "lua_graph needs arguments: <function name> [height],[width] [gradient colour 1] [gradient colour 2] [scale] [-t] [-l]");
			}
		} else {
			CRIT_ERR(obj, free_at_crash, "lua_graph needs arguments: <function name> [height],[width] [gradient colour 1] [gradient colour 2] [scale] [-t] [-l]");
	}
	END OBJ(lua_gauge, 0)
		SIZE_DEFAULTS(gauge);
		if (arg) {
			arg = scan_gauge(arg, &obj->a, &obj->b);
			if (arg) {
				obj->data.s = strndup(arg, text_buffer_size);
			} else {
				CRIT_ERR(obj, free_at_crash, "lua_gauge needs arguments: <height>,<width> <function name> [function parameters]");
			}
		} else {
			CRIT_ERR(obj, free_at_crash, "lua_gauge needs arguments: <height>,<width> <function name> [function parameters]");
		}
#endif /* X11 */
#endif /* HAVE_LUA */
#ifdef HDDTEMP
	END OBJ(hddtemp, 0)
		if (scan_hddtemp(arg, &obj->data.hddtemp.dev,
		                 &obj->data.hddtemp.addr, &obj->data.hddtemp.port)) {
			NORM_ERR("hddtemp needs arguments");
			obj->type = OBJ_text;
			obj->data.s = strndup("${hddtemp}", text_buffer_size);
			obj->data.hddtemp.update_time = 0;
		} else
			obj->data.hddtemp.temp = NULL;
#endif /* HDDTEMP */
#ifdef TCP_PORT_MONITOR
	END OBJ(tcp_portmon, INFO_TCP_PORT_MONITOR)
		tcp_portmon_init(arg, &obj->data.tcp_port_monitor);
#endif /* TCP_PORT_MONITOR */
	END OBJ(entropy_avail, INFO_ENTROPY)
	END OBJ(entropy_perc, INFO_ENTROPY)
	END OBJ(entropy_poolsize, INFO_ENTROPY)
	END OBJ(entropy_bar, INFO_ENTROPY)
		SIZE_DEFAULTS(bar);
		scan_bar(arg, &obj->a, &obj->b);
	END OBJ(include, 0)
		if(arg) {
			struct conftree *leaf = conftree_add(currentconffile, arg);
			if(leaf) {
				if( load_config_file(arg) == TRUE) {
					obj->sub = malloc(sizeof(struct text_object));
					currentconffile = leaf;
					extract_variable_text_internal(obj->sub, global_text);
					currentconffile = leaf->back;
				} else {
					NORM_ERR("Can't load configfile '%s'.", arg);
				}
			} else {
				NORM_ERR("You are trying to load '%s' recursively, I'm only going to load it once to prevent an infinite loop.", arg);
			}
		} else {
			CRIT_ERR(obj, free_at_crash, "include needs a argument");
		}
	END OBJ(blink, 0)
		if(arg) {
			obj->sub = malloc(sizeof(struct text_object));
			extract_variable_text_internal(obj->sub, arg);
		}else{
			CRIT_ERR(obj, free_at_crash, "blink needs a argument");
		}
	END OBJ(to_bytes, 0)
		if(arg) {
			obj->sub = malloc(sizeof(struct text_object));
			extract_variable_text_internal(obj->sub, arg);
		}else{
			CRIT_ERR(obj, free_at_crash, "to_bytes needs a argument");
		}
	END OBJ(scroll, 0)
		int n1 = 0, n2 = 0;

		obj->data.scroll.resetcolor = current_text_color;
		obj->data.scroll.step = 1;
		if (arg && sscanf(arg, "%u %n", &obj->data.scroll.show, &n1) > 0) {
			sscanf(arg + n1, "%u %n", &obj->data.scroll.step, &n2);
			if (*(arg + n1 + n2)) {
				n1 += n2;
			} else {
				obj->data.scroll.step = 1;
			}
			obj->data.scroll.text = malloc(strlen(arg + n1) + obj->data.scroll.show + 1);
			for(n2 = 0; (unsigned int) n2 < obj->data.scroll.show; n2++) {
				obj->data.scroll.text[n2] = ' ';
			}
			obj->data.scroll.text[n2] = 0;
			strcat(obj->data.scroll.text, arg + n1);
			obj->data.scroll.start = 0;
			obj->sub = malloc(sizeof(struct text_object));
			extract_variable_text_internal(obj->sub,
					obj->data.scroll.text);
		} else {
			CRIT_ERR(obj, free_at_crash, "scroll needs arguments: <length> [<step>] <text>");
		}
	END OBJ(combine, 0)
		if(arg) {
			unsigned int i,j;
			unsigned int indenting = 0;	//vars can be used as args for other vars
			int startvar[2];
			int endvar[2];
			startvar[0] = endvar[0] = startvar[1] = endvar[1] = -1;
			j=0;
			for (i=0; arg[i] != 0 && j < 2; i++) {
				if(startvar[j] == -1) {
					if(arg[i] == '$') {
						startvar[j] = i;
					}
				}else if(endvar[j] == -1) {
					if(arg[i] == '{') {
						indenting++;
					}else if(arg[i] == '}') {
						indenting--;
					}
					if (indenting == 0 && arg[i+1] < 48) {	//<48 has 0, $, and the most used chars not used in varnames but not { or }
						endvar[j]=i+1;
						j++;
					}
				}
			}
			if(startvar[0] >= 0 && endvar[0] >= 0 && startvar[1] >= 0 && endvar[1] >= 0) {
				obj->data.combine.left = malloc(endvar[0]-startvar[0] + 1);
				obj->data.combine.seperation = malloc(startvar[1] - endvar[0] + 1);
				obj->data.combine.right= malloc(endvar[1]-startvar[1] + 1);
				
				strncpy(obj->data.combine.left, arg + startvar[0], endvar[0] - startvar[0]);
				obj->data.combine.left[endvar[0] - startvar[0]] = 0;
				
				strncpy(obj->data.combine.seperation, arg + endvar[0], startvar[1] - endvar[0]);
				obj->data.combine.seperation[startvar[1] - endvar[0]] = 0;
				
				strncpy(obj->data.combine.right, arg + startvar[1], endvar[1] - startvar[1]);
				obj->data.combine.right[endvar[1] - startvar[1]] = 0;

				obj->sub = malloc(sizeof(struct text_object));
				extract_variable_text_internal(obj->sub, obj->data.combine.left);
				obj->sub->sub = malloc(sizeof(struct text_object));
				extract_variable_text_internal(obj->sub->sub, obj->data.combine.right);
			} else {
				CRIT_ERR(obj, free_at_crash, "combine needs arguments: <text1> <text2>");
			}
		} else {
			CRIT_ERR(obj, free_at_crash, "combine needs arguments: <text1> <text2>");
		}
#ifdef NVIDIA
	END OBJ(nvidia, 0)
		if (!arg) {
			CRIT_ERR(obj, free_at_crash, "nvidia needs an argument\n");
		} else if (set_nvidia_type(&obj->data.nvidia, arg)) {
			CRIT_ERR(obj, free_at_crash, "nvidia: invalid argument"
				 " specified: '%s'\n", arg);
		}
#endif /* NVIDIA */
#ifdef APCUPSD
		init_apcupsd();
		END OBJ(apcupsd, INFO_APCUPSD)
			if (arg) {
				char host[64];
				int port;
				if (sscanf(arg, "%63s %d", host, &port) != 2) {
					CRIT_ERR(obj, free_at_crash, "apcupsd needs arguments: <host> <port>");
				} else {
					info.apcupsd.port = htons(port);
					strncpy(info.apcupsd.host, host, sizeof(info.apcupsd.host));
				}
			} else {
				CRIT_ERR(obj, free_at_crash, "apcupsd needs arguments: <host> <port>");
			}
			END OBJ(apcupsd_name, INFO_APCUPSD)
			END OBJ(apcupsd_model, INFO_APCUPSD)
			END OBJ(apcupsd_upsmode, INFO_APCUPSD)
			END OBJ(apcupsd_cable, INFO_APCUPSD)
			END OBJ(apcupsd_status, INFO_APCUPSD)
			END OBJ(apcupsd_linev, INFO_APCUPSD)
			END OBJ(apcupsd_load, INFO_APCUPSD)
			END OBJ(apcupsd_loadbar, INFO_APCUPSD)
				SIZE_DEFAULTS(bar);
				scan_bar(arg, &obj->a, &obj->b);
#ifdef X11
			END OBJ(apcupsd_loadgraph, INFO_APCUPSD)
				char* buf = 0;
				SIZE_DEFAULTS(graph);
				buf = scan_graph(arg, &obj->a, &obj->b, &obj->c, &obj->d,
						&obj->e, &obj->char_a, &obj->char_b);
				if (buf) free(buf);
			END OBJ(apcupsd_loadgauge, INFO_APCUPSD)
				SIZE_DEFAULTS(gauge);
				scan_gauge(arg, &obj->a, &obj->b);
#endif /* X11 */
			END OBJ(apcupsd_charge, INFO_APCUPSD)
			END OBJ(apcupsd_timeleft, INFO_APCUPSD)
			END OBJ(apcupsd_temp, INFO_APCUPSD)
			END OBJ(apcupsd_lastxfer, INFO_APCUPSD)
#endif /* APCUPSD */
	END {
		char buf[256];

		NORM_ERR("unknown variable %s", s);
		obj->type = OBJ_text;
		snprintf(buf, 256, "${%s}", s);
		obj->data.s = strndup(buf, text_buffer_size);
	}
#undef OBJ

	return obj;
}

static struct text_object *create_plain_text(const char *s)
{
	struct text_object *obj;

	if (s == NULL || *s == '\0') {
		return NULL;
	}

	obj = new_text_object_internal();

	obj->type = OBJ_text;
	obj->data.s = strndup(s, text_buffer_size);
	return obj;
}

/* backslash_escape - do the actual substitution task for template objects
 *
 * The field templates is used for substituting the \N occurences. Set it to
 * NULL to leave them as they are.
 */
static char *backslash_escape(const char *src, char **templates, unsigned int template_count)
{
	char *src_dup;
	const char *p;
	unsigned int dup_idx = 0, dup_len;

	dup_len = strlen(src) + 1;
	src_dup = malloc(dup_len * sizeof(char));

	p = src;
	while (*p) {
		switch (*p) {
		case '\\':
			if (!*(p + 1))
				break;
			if (*(p + 1) == '\\') {
				src_dup[dup_idx++] = '\\';
				p++;
			} else if (*(p + 1) == ' ') {
				src_dup[dup_idx++] = ' ';
				p++;
			} else if (*(p + 1) == 'n') {
				src_dup[dup_idx++] = '\n';
				p++;
			} else if (templates) {
				unsigned int tmpl_num;
				int digits;
				if ((sscanf(p + 1, "%u%n", &tmpl_num, &digits) <= 0) ||
				    (tmpl_num > template_count))
					break;
				dup_len += strlen(templates[tmpl_num - 1]);
				src_dup = realloc(src_dup, dup_len * sizeof(char));
				sprintf(src_dup + dup_idx, "%s", templates[tmpl_num - 1]);
				dup_idx += strlen(templates[tmpl_num - 1]);
				p += digits;
			}
			break;
		default:
			src_dup[dup_idx++] = *p;
			break;
		}
		p++;
	}
	src_dup[dup_idx] = '\0';
	src_dup = realloc(src_dup, (strlen(src_dup) + 1) * sizeof(char));
	return src_dup;
}

/* handle_template_object - core logic of the template object
 *
 * use config variables like this:
 * template1 = "$\1\2"
 * template2 = "\1: ${fs_bar 4,100 \2} ${fs_used \2} / ${fs_size \2}"
 *
 * and use them like this:
 * ${template1 node name}
 * ${template2 root /}
 * ${template2 cdrom /mnt/cdrom}
 */
static char *handle_template(const char *tmpl, const char *args)
{
	char *args_dup = NULL;
	char *p, *p_old;
	char **argsp = NULL;
	unsigned int argcnt = 0, template_idx, i;
	char *eval_text;

	if ((sscanf(tmpl, "template%u", &template_idx) != 1) ||
	    (template_idx >= MAX_TEMPLATES))
		return NULL;

	if(args) {
		args_dup = strdup(args);
		p = args_dup;
		while (*p) {
			while (*p && (*p == ' ' && (p == args_dup || *(p - 1) != '\\')))
				p++;
			if (p > args_dup && *(p - 1) == '\\')
				p--;
			p_old = p;
			while (*p && (*p != ' ' || (p > args_dup && *(p - 1) == '\\')))
				p++;
			if (*p) {
				(*p) = '\0';
				p++;
			}
			argsp = realloc(argsp, ++argcnt * sizeof(char *));
			argsp[argcnt - 1] = p_old;
		}
		for (i = 0; i < argcnt; i++) {
			char *tmp;
			tmp = backslash_escape(argsp[i], NULL, 0);
			DBGP2("%s: substituted arg '%s' to '%s'", tmpl, argsp[i], tmp);
			argsp[i] = tmp;
		}
	}

	eval_text = backslash_escape(template[template_idx], argsp, argcnt);
	DBGP("substituted %s, output is '%s'", tmpl, eval_text);
	free(args_dup);
	for (i = 0; i < argcnt; i++)
		free(argsp[i]);
	free(argsp);
	return eval_text;
}

static char *find_and_replace_templates(const char *inbuf)
{
	char *outbuf, *indup, *p, *o, *templ, *args, *tmpl_out;
	int stack, outlen;

	outlen = strlen(inbuf) + 1;
	o = outbuf = calloc(outlen, sizeof(char));
	memset(outbuf, 0, outlen * sizeof(char));

	p = indup = strdup(inbuf);
	while (*p) {
		while (*p && *p != '$')
			*(o++) = *(p++);

		if (!(*p))
			break;

		if (strncmp(p, "$template", 9) && strncmp(p, "${template", 10)) {
			*(o++) = *(p++);
			continue;
		}

		if (*(p + 1) == '{') {
			p += 2;
			templ = p;
			while (*p && !isspace(*p) && *p != '{' && *p != '}')
				p++;
			if (*p == '}')
				args = NULL;
			else
				args = p;

			stack = 1;
			while (*p && stack > 0) {
				if (*p == '{')
					stack++;
				else if (*p == '}')
					stack--;
				p++;
			}
			if (stack == 0) {
				// stack is empty. that means the previous char was }, so we zero it
				*(p - 1) = '\0';
			} else {
				// we ran into the end of string without finding a closing }, bark
				CRIT_ERR(NULL, NULL, "cannot find a closing '}' in template expansion");
			}
		} else {
			templ = p + 1;
			while (*p && !isspace(*p))
				p++;
			args = NULL;
		}
		tmpl_out = handle_template(templ, args);
		if (tmpl_out) {
			outlen += strlen(tmpl_out);
			*o = '\0';
			outbuf = realloc(outbuf, outlen * sizeof(char));
			strcat (outbuf, tmpl_out);
			free(tmpl_out);
			o = outbuf + strlen(outbuf);
		} else {
			NORM_ERR("failed to handle template '%s' with args '%s'", templ, args);
		}
	}
	*o = '\0';
	outbuf = realloc(outbuf, (strlen(outbuf) + 1) * sizeof(char));
	free(indup);
	return outbuf;
}

static int text_contains_templates(const char *text)
{
	if (strcasestr(text, "${template") != NULL)
		return 1;
	if (strcasestr(text, "$template") != NULL)
		return 1;
	return 0;
}

/*
 * - assumes that *string is '#'
 * - removes the part from '#' to the end of line ('\n' or '\0')
 * - it removes the '\n'
 * - copies the last char into 'char *last' argument, which should be a pointer
 *   to a char rather than a string.
 */
static size_t remove_comment(char *string, char *last)
{
	char *end = string;
	while (*end != '\0' && *end != '\n') {
		++end;
	}
	if (last) *last = *end;
	if (*end == '\n') end++;
	strfold(string, end - string);
	return end - string;
}

static size_t remove_comments(char *string)
{
	char *curplace;
	size_t folded = 0;
	for (curplace = string; *curplace != 0; curplace++) {
		if (*curplace == '\\' && *(curplace + 1) == '#') {
			// strcpy can't be used for overlapping strings
			strfold(curplace, 1);
			folded += 1;
		} else if (*curplace == '#') {
			folded += remove_comment(curplace, 0);
		}
	}
	return folded;
}

static int extract_variable_text_internal(struct text_object *retval, const char *const_p)
{
	struct text_object *obj;
	char *p, *s, *orig_p;
	long line;
	void *ifblock_opaque = NULL;
	char *tmp_p;
	char *arg = 0;
	size_t len = 0;

	p = strndup(const_p, max_user_text - 1);
	while (text_contains_templates(p)) {
		char *tmp;
		tmp = find_and_replace_templates(p);
		free(p);
		p = tmp;
	}
	s = orig_p = p;

	if (strcmp(p, const_p)) {
		DBGP("replaced all templates in text: input is\n'%s'\noutput is\n'%s'", const_p, p);
	} else {
		DBGP("no templates to replace");
	}

	memset(retval, 0, sizeof(struct text_object));

	line = global_text_lines;

	while (*p) {
		if (*p == '\n') {
			line++;
		}
		if (*p == '$') {
			*p = '\0';
			obj = create_plain_text(s);
			if (obj != NULL) {
				append_object(retval, obj);
			}
			*p = '$';
			p++;
			s = p;

			if (*p != '$') {
				char buf[256];
				const char *var;

				/* variable is either $foo or ${foo} */
				if (*p == '{') {
					unsigned int brl = 1, brr = 0;

					p++;
					s = p;
					while (*p && brl != brr) {
						if (*p == '{') {
							brl++;
						}
						if (*p == '}') {
							brr++;
						}
						p++;
					}
					p--;
				} else {
					s = p;
					if (*p == '#') {
						p++;
					}
					while (*p && (isalnum((int) *p) || *p == '_')) {
						p++;
					}
				}

				/* copy variable to buffer */
				len = (p - s > 255) ? 255 : (p - s);
				strncpy(buf, s, len);
				buf[len] = '\0';

				if (*p == '}') {
					p++;
				}
				s = p;

				/* search for variable in environment */

				var = getenv(buf);
				if (var) {
					obj = create_plain_text(var);
					if (obj) {
						append_object(retval, obj);
					}
					continue;
				}

				/* if variable wasn't found in environment, use some special */

				arg = 0;

				/* split arg */
				if (strchr(buf, ' ')) {
					arg = strchr(buf, ' ');
					*arg = '\0';
					arg++;
					while (isspace((int) *arg)) {
						arg++;
					}
					if (!*arg) {
						arg = 0;
					}
				}

				/* lowercase variable name */
				tmp_p = buf;
				while (*tmp_p) {
					*tmp_p = tolower(*tmp_p);
					tmp_p++;
				}

				obj = construct_text_object(buf, arg,
						line, &ifblock_opaque, orig_p);
				if (obj != NULL) {
					append_object(retval, obj);
				}
				continue;
			} else {
				obj = create_plain_text("$");
				s = p + 1;
				if (obj != NULL) {
					append_object(retval, obj);
				}
			}
		} else if (*p == '\\' && *(p+1) == '#') {
			strfold(p, 1);
		} else if (*p == '#') {
			char c;
			if (remove_comment(p, &c) && p > orig_p && c == '\n') {
				/* if remove_comment removed a newline, we need to 'back up' with p */
				p--;
			}
		}
		p++;
	}
	obj = create_plain_text(s);
	if (obj != NULL) {
		append_object(retval, obj);
	}

	if (!ifblock_stack_empty(&ifblock_opaque)) {
		NORM_ERR("one or more $endif's are missing");
	}

	free(orig_p);
	return 0;
}

static void extract_variable_text(const char *p)
{
	free_text_objects(&global_root_object, 0);
	if (tmpstring1) {
		free(tmpstring1);
		tmpstring1 = 0;
	}
	if (tmpstring2) {
		free(tmpstring2);
		tmpstring2 = 0;
	}
	if (text_buffer) {
		free(text_buffer);
		text_buffer = 0;
	}

	extract_variable_text_internal(&global_root_object, p);
}

void parse_conky_vars(struct text_object *root, const char *txt, char *p, struct information *cur)
{
	extract_variable_text_internal(root, txt);
	generate_text_internal(p, max_user_text, *root, cur);
}

static inline struct mail_s *ensure_mail_thread(struct text_object *obj,
		void *thread(void *), const char *text)
{
	if (obj->char_b && info.mail) {
		// this means we use info
		if (!info.mail->p_timed_thread) {
			info.mail->p_timed_thread =
				timed_thread_create(thread,
						(void *) info.mail, info.mail->interval * 1000000);
			if (!info.mail->p_timed_thread) {
				NORM_ERR("Error creating %s timed thread", text);
			}
			timed_thread_register(info.mail->p_timed_thread,
					&info.mail->p_timed_thread);
			if (timed_thread_run(info.mail->p_timed_thread)) {
				NORM_ERR("Error running %s timed thread", text);
			}
		}
		return info.mail;
	} else if (obj->data.mail) {
		// this means we use obj
		if (!obj->data.mail->p_timed_thread) {
			obj->data.mail->p_timed_thread =
				timed_thread_create(thread,
						(void *) obj->data.mail,
						obj->data.mail->interval * 1000000);
			if (!obj->data.mail->p_timed_thread) {
				NORM_ERR("Error creating %s timed thread", text);
			}
			timed_thread_register(obj->data.mail->p_timed_thread,
					&obj->data.mail->p_timed_thread);
			if (timed_thread_run(obj->data.mail->p_timed_thread)) {
				NORM_ERR("Error running %s timed thread", text);
			}
		}
		return obj->data.mail;
	} else if (!obj->a) {
		// something is wrong, warn once then stop
		NORM_ERR("There's a problem with your mail settings.  "
				"Check that the global mail settings are properly defined"
				" (line %li).", obj->line);
		obj->a++;
	}
	return NULL;
}

char *format_time(unsigned long timeval, const int width)
{
	char buf[10];
	unsigned long nt;	// narrow time, for speed on 32-bit
	unsigned cc;		// centiseconds
	unsigned nn;		// multi-purpose whatever

	nt = timeval;
	cc = nt % 100;		// centiseconds past second
	nt /= 100;			// total seconds
	nn = nt % 60;		// seconds past the minute
	nt /= 60;			// total minutes
	if (width >= snprintf(buf, sizeof buf, "%lu:%02u.%02u",
				nt, nn, cc)) {
		return strndup(buf, text_buffer_size);
	}
	if (width >= snprintf(buf, sizeof buf, "%lu:%02u", nt, nn)) {
		return strndup(buf, text_buffer_size);
	}
	nn = nt % 60;		// minutes past the hour
	nt /= 60;			// total hours
	if (width >= snprintf(buf, sizeof buf, "%lu,%02u", nt, nn)) {
		return strndup(buf, text_buffer_size);
	}
	nn = nt;			// now also hours
	if (width >= snprintf(buf, sizeof buf, "%uh", nn)) {
		return strndup(buf, text_buffer_size);
	}
	nn /= 24;			// now days
	if (width >= snprintf(buf, sizeof buf, "%ud", nn)) {
		return strndup(buf, text_buffer_size);
	}
	nn /= 7;			// now weeks
	if (width >= snprintf(buf, sizeof buf, "%uw", nn)) {
		return strndup(buf, text_buffer_size);
	}
	// well shoot, this outta' fit...
	return strndup("<inf>", text_buffer_size);
}

//remove backspaced chars, example: "dog^H^H^Hcat" becomes "cat"
//string has to end with \0 and it's length should fit in a int
#define BACKSPACE 8
void remove_deleted_chars(char *string){
	int i = 0;
	while(string[i] != 0){
		if(string[i] == BACKSPACE){
			if(i != 0){
				strcpy( &(string[i-1]), &(string[i+1]) );
				i--;
			}else strcpy( &(string[i]), &(string[i+1]) ); //necessary for ^H's at the start of a string
		}else i++;
	}
}

static inline void format_media_player_time(char *buf, const int size,
		int seconds)
{
	int days, hours, minutes;

	days = seconds / (24 * 60 * 60);
	seconds %= (24 * 60 * 60);
	hours = seconds / (60 * 60);
	seconds %= (60 * 60);
	minutes = seconds / 60;
	seconds %= 60;

	if (days > 0) {
		snprintf(buf, size, "%i days %i:%02i:%02i", days,
				hours, minutes, seconds);
	} else if (hours > 0) {
		snprintf(buf, size, "%i:%02i:%02i", hours, minutes,
				seconds);
	} else {
		snprintf(buf, size, "%i:%02i", minutes, seconds);
	}
}

static inline double get_barnum(char *buf)
{
	char *c = buf;
	double barnum;

	while (*c) {
		if (*c == '\001') {
			*c = ' ';
		}
		c++;
	}

	if (sscanf(buf, "%lf", &barnum) == 0) {
		NORM_ERR("reading exec value failed (perhaps it's not the "
				"correct format?)");
		return -1;
	}
	if (barnum > 100.0 || barnum < 0.0) {
		NORM_ERR("your exec value is not between 0 and 100, "
				"therefore it will be ignored");
		return -1;
	}
	return barnum;
}

/* substitutes all occurrences of '\n' with SECRIT_MULTILINE_CHAR, which allows
 * multiline objects like $exec work with $align[rc] and friends
 */
void substitute_newlines(char *p, long l)
{
	char *s = p;
	if (l < 0) return;
	while (p && *p && p < s + l) {
		if (*p == '\n') {
			/* only substitute if it's not the last newline */
			*p = SECRIT_MULTILINE_CHAR;
		}
		p++;
	}
}

static void generate_text_internal(char *p, int p_max_size,
		struct text_object root, struct information *cur)
{
	struct text_object *obj;
#ifdef X11
	int need_to_load_fonts = 0;
#endif /* X11 */

	/* for the OBJ_top* handler */
	struct process **needed = 0;

#ifdef HAVE_ICONV
	char buff_in[p_max_size];
	buff_in[0] = 0;
	iconv_converting = 0;
#endif /* HAVE_ICONV */

	p[0] = 0;
	obj = root.next;
	while (obj && p_max_size > 0) {
		needed = 0; /* reset for top stuff */

/* IFBLOCK jumping algorithm
 *
 * This is easier as it looks like:
 * - each IF checks it's condition
 *   - on FALSE: call DO_JUMP
 *   - on TRUE: don't care
 * - each ELSE calls DO_JUMP unconditionally
 * - each ENDIF is silently being ignored
 *
 * Why this works:
 * DO_JUMP overwrites the "obj" variable of the loop and sets it to the target
 * (i.e. the corresponding ELSE or ENDIF). After that, processing for the given
 * object can continue, free()ing stuff e.g., then the for-loop does the rest: as
 * regularly, "obj" is being updated to point to obj->next, so object parsing
 * continues right after the corresponding ELSE or ENDIF. This means that if we
 * find an ELSE, it's corresponding IF must not have jumped, so we need to jump
 * always. If we encounter an ENDIF, it's corresponding IF or ELSE has not
 * jumped, and there is nothing to do.
 */
#define DO_JUMP { \
	DBGP2("jumping"); \
	obj = obj->data.ifblock.next; \
}

#define OBJ(a) break; case OBJ_##a:

		switch (obj->type) {
			default:
				NORM_ERR("not implemented obj type %d", obj->type);
			OBJ(read_tcp) {
				int sock, received;
				struct sockaddr_in addr;
				struct hostent* he = gethostbyname(obj->data.read_tcp.host);
				if(he != NULL) {
					sock = socket(he->h_addrtype, SOCK_STREAM, 0);
					if(sock != -1) {
						memset(&addr, 0, sizeof(addr));
						addr.sin_family = AF_INET;
						addr.sin_port = obj->data.read_tcp.port;
						memcpy(&addr.sin_addr, he->h_addr, he->h_length);
						if (connect(sock, (struct sockaddr*)&addr, sizeof(struct sockaddr)) == 0) {
							fd_set readfds;
							struct timeval tv;
							FD_ZERO(&readfds);
							FD_SET(sock, &readfds);
							tv.tv_sec = 1;
							tv.tv_usec = 0;
							if(select(sock + 1, &readfds, NULL, NULL, &tv) > 0){
								received = recv(sock, p, p_max_size, 0);
								p[received] = 0;
							}
							close(sock);
						} else {
							NORM_ERR("read_tcp: Couldn't create a connection");
						}
					}else{
						NORM_ERR("read_tcp: Couldn't create a socket");
					}
				}else{
					NORM_ERR("read_tcp: Problem with resolving the hostname");
				}
			}
#ifndef __OpenBSD__
			OBJ(acpitemp) {
				temp_print(p, p_max_size, get_acpi_temperature(obj->data.i), TEMP_CELSIUS);
			}
#endif /* !__OpenBSD__ */
			OBJ(freq) {
				if (obj->a) {
					obj->a = get_freq(p, p_max_size, "%.0f", 1,
							obj->data.cpu_index);
				}
			}
			OBJ(freq_g) {
				if (obj->a) {
#ifndef __OpenBSD__
					obj->a = get_freq(p, p_max_size, "%'.2f", 1000,
							obj->data.cpu_index);
#else
					/* OpenBSD has no such flag (SUSv2) */
					obj->a = get_freq(p, p_max_size, "%.2f", 1000,
							obj->data.cpu_index);
#endif /* __OpenBSD */
				}
			}
#if defined(__linux__)
			OBJ(voltage_mv) {
				if (obj->a) {
					obj->a = get_voltage(p, p_max_size, "%.0f", 1,
							obj->data.cpu_index);
				}
			}
			OBJ(voltage_v) {
				if (obj->a) {
					obj->a = get_voltage(p, p_max_size, "%'.3f", 1000,
							obj->data.cpu_index);
				}
			}

#ifdef HAVE_IWLIB
			OBJ(wireless_essid) {
				snprintf(p, p_max_size, "%s", obj->data.net->essid);
			}
			OBJ(wireless_mode) {
				snprintf(p, p_max_size, "%s", obj->data.net->mode);
			}
			OBJ(wireless_bitrate) {
				snprintf(p, p_max_size, "%s", obj->data.net->bitrate);
			}
			OBJ(wireless_ap) {
				snprintf(p, p_max_size, "%s", obj->data.net->ap);
			}
			OBJ(wireless_link_qual) {
				spaced_print(p, p_max_size, "%d", 4,
						obj->data.net->link_qual);
			}
			OBJ(wireless_link_qual_max) {
				spaced_print(p, p_max_size, "%d", 4,
						obj->data.net->link_qual_max);
			}
			OBJ(wireless_link_qual_perc) {
				if (obj->data.net->link_qual_max > 0) {
					spaced_print(p, p_max_size, "%.0f", 5,
							(double) obj->data.net->link_qual /
							obj->data.net->link_qual_max * 100);
				} else {
					spaced_print(p, p_max_size, "unk", 5);
				}
			}
			OBJ(wireless_link_bar) {
#ifdef X11
				if(output_methods & TO_X) {
					new_bar(p, obj->a, obj->b, ((double) obj->data.net->link_qual /
						obj->data.net->link_qual_max) * 255.0);
				}else{
#endif /* X11 */
					if(!obj->a) obj->a = DEFAULT_BAR_WIDTH_NO_X;
					new_bar_in_shell(p, p_max_size, ((double) obj->data.net->link_qual /
						obj->data.net->link_qual_max) * 100.0, obj->a);
#ifdef X11
				}
#endif /* X11 */
			}
#endif /* HAVE_IWLIB */

#endif /* __linux__ */

#ifndef __OpenBSD__
			OBJ(adt746xcpu) {
				get_adt746x_cpu(p, p_max_size);
			}
			OBJ(adt746xfan) {
				get_adt746x_fan(p, p_max_size);
			}
			OBJ(acpifan) {
				get_acpi_fan(p, p_max_size);
			}
			OBJ(acpiacadapter) {
				get_acpi_ac_adapter(p, p_max_size);
			}
			OBJ(battery) {
				get_battery_stuff(p, p_max_size, obj->data.s, BATTERY_STATUS);
			}
			OBJ(battery_time) {
				get_battery_stuff(p, p_max_size, obj->data.s, BATTERY_TIME);
			}
			OBJ(battery_percent) {
				percent_print(p, p_max_size, get_battery_perct(obj->data.s));
			}
			OBJ(battery_bar) {
#ifdef X11
				if(output_methods & TO_X) {
					new_bar(p, obj->a, obj->b, get_battery_perct_bar(obj->data.s));
				}else{
#endif /* X11 */
					if(!obj->a) obj->a = DEFAULT_BAR_WIDTH_NO_X;
					new_bar_in_shell(p, p_max_size, get_battery_perct_bar(obj->data.s) / 2.55, obj->a);
#ifdef X11
				}
#endif /* X11 */
			}
			OBJ(battery_short) {
				get_battery_short_status(p, p_max_size, obj->data.s);
			}
#endif /* __OpenBSD__ */

			OBJ(buffers) {
				human_readable(cur->buffers * 1024, p, 255);
			}
			OBJ(cached) {
				human_readable(cur->cached * 1024, p, 255);
			}
			OBJ(cpu) {
				if (obj->data.cpu_index > info.cpu_count) {
					NORM_ERR("obj->data.cpu_index %i info.cpu_count %i",
							obj->data.cpu_index, info.cpu_count);
					CRIT_ERR(NULL, NULL, "attempting to use more CPUs than you have!");
				}
				percent_print(p, p_max_size,
				              round_to_int(cur->cpu_usage[obj->data.cpu_index] * 100.0));
			}
#ifdef X11
			OBJ(cpugauge)
				new_gauge(p, obj->a, obj->b,
						round_to_int(cur->cpu_usage[obj->data.cpu_index] * 255.0));
#endif /* X11 */
			OBJ(cpubar) {
#ifdef X11
				if(output_methods & TO_X) {
					new_bar(p, obj->a, obj->b,
						round_to_int(cur->cpu_usage[obj->data.cpu_index] * 255.0));
				}else{
#endif /* X11 */
					if(!obj->a) obj->a = DEFAULT_BAR_WIDTH_NO_X;
					new_bar_in_shell(p, p_max_size, round_to_int(cur->cpu_usage[obj->data.cpu_index] * 100), obj->a);
#ifdef X11
				}
#endif /* X11 */
			}
#ifdef X11
			OBJ(cpugraph) {
				new_graph(p, obj->a, obj->b, obj->c, obj->d,
						round_to_int(cur->cpu_usage[obj->data.cpu_index] * 100),
						100, 1, obj->char_a, obj->char_b);
			}
			OBJ(loadgraph) {
				new_graph(p, obj->a, obj->b, obj->c, obj->d, cur->loadavg[0],
						obj->e, 1, obj->char_a, obj->char_b);
			}
#endif /* X11 */
			OBJ(color) {
				new_fg(p, obj->data.l);
			}
#ifdef X11
			OBJ(color0) {
				new_fg(p, color0);
			}
			OBJ(color1) {
				new_fg(p, color1);
			}
			OBJ(color2) {
				new_fg(p, color2);
			}
			OBJ(color3) {
				new_fg(p, color3);
			}
			OBJ(color4) {
				new_fg(p, color4);
			}
			OBJ(color5) {
				new_fg(p, color5);
			}
			OBJ(color6) {
				new_fg(p, color6);
			}
			OBJ(color7) {
				new_fg(p, color7);
			}
			OBJ(color8) {
				new_fg(p, color8);
			}
			OBJ(color9) {
				new_fg(p, color9);
			}
#endif /* X11 */
			OBJ(conky_version) {
				snprintf(p, p_max_size, "%s", VERSION);
			}
			OBJ(conky_build_date) {
				snprintf(p, p_max_size, "%s", BUILD_DATE);
			}
			OBJ(conky_build_arch) {
				snprintf(p, p_max_size, "%s", BUILD_ARCH);
			}
#if defined(__linux__)
			OBJ(disk_protect) {
				snprintf(p, p_max_size, "%s",
						get_disk_protect_queue(obj->data.s));
			}
			OBJ(i8k_version) {
				snprintf(p, p_max_size, "%s", i8k.version);
			}
			OBJ(i8k_bios) {
				snprintf(p, p_max_size, "%s", i8k.bios);
			}
			OBJ(i8k_serial) {
				snprintf(p, p_max_size, "%s", i8k.serial);
			}
			OBJ(i8k_cpu_temp) {
				int cpu_temp;

				sscanf(i8k.cpu_temp, "%d", &cpu_temp);
				temp_print(p, p_max_size, (double)cpu_temp, TEMP_CELSIUS);
			}
			OBJ(i8k_left_fan_status) {
				int left_fan_status;

				sscanf(i8k.left_fan_status, "%d", &left_fan_status);
				if (left_fan_status == 0) {
					snprintf(p, p_max_size, "off");
				}
				if (left_fan_status == 1) {
					snprintf(p, p_max_size, "low");
				}
				if (left_fan_status == 2) {
					snprintf(p, p_max_size, "high");
				}
			}
			OBJ(i8k_right_fan_status) {
				int right_fan_status;

				sscanf(i8k.right_fan_status, "%d", &right_fan_status);
				if (right_fan_status == 0) {
					snprintf(p, p_max_size, "off");
				}
				if (right_fan_status == 1) {
					snprintf(p, p_max_size, "low");
				}
				if (right_fan_status == 2) {
					snprintf(p, p_max_size, "high");
				}
			}
			OBJ(i8k_left_fan_rpm) {
				snprintf(p, p_max_size, "%s", i8k.left_fan_rpm);
			}
			OBJ(i8k_right_fan_rpm) {
				snprintf(p, p_max_size, "%s", i8k.right_fan_rpm);
			}
			OBJ(i8k_ac_status) {
				int ac_status;

				sscanf(i8k.ac_status, "%d", &ac_status);
				if (ac_status == -1) {
					snprintf(p, p_max_size, "disabled (read i8k docs)");
				}
				if (ac_status == 0) {
					snprintf(p, p_max_size, "off");
				}
				if (ac_status == 1) {
					snprintf(p, p_max_size, "on");
				}
			}
			OBJ(i8k_buttons_status) {
				snprintf(p, p_max_size, "%s", i8k.buttons_status);
			}
#if defined(IBM)
			OBJ(ibm_fan) {
				get_ibm_acpi_fan(p, p_max_size);
			}
			OBJ(ibm_temps) {
				get_ibm_acpi_temps();
				temp_print(p, p_max_size,
				           ibm_acpi.temps[obj->data.sensor], TEMP_CELSIUS);
			}
			OBJ(ibm_volume) {
				get_ibm_acpi_volume(p, p_max_size);
			}
			OBJ(ibm_brightness) {
				get_ibm_acpi_brightness(p, p_max_size);
			}
#endif /* IBM */
			/* information from sony_laptop kernel module
			 * /sys/devices/platform/sony-laptop */
			OBJ(sony_fanspeed) {
				get_sony_fanspeed(p, p_max_size);
			}
			OBJ(if_gw) {
				if (!cur->gw_info.count) {
					DO_JUMP;
				}
			}
			OBJ(gw_iface) {
				snprintf(p, p_max_size, "%s", cur->gw_info.iface);
			}
			OBJ(gw_ip) {
				snprintf(p, p_max_size, "%s", cur->gw_info.ip);
			}
			OBJ(laptop_mode) {
				snprintf(p, p_max_size, "%d", get_laptop_mode());
			}
			OBJ(pb_battery) {
				get_powerbook_batt_info(p, p_max_size, obj->data.i);
			}
#endif /* __linux__ */
#if (defined(__FreeBSD__) || defined(__linux__))
			OBJ(if_up) {
				if ((obj->data.ifblock.s)
						&& (!interface_up(obj->data.ifblock.s))) {
					DO_JUMP;
				}
			}
#endif
#ifdef __OpenBSD__
			OBJ(obsd_sensors_temp) {
				obsd_sensors.device = sensor_device;
				update_obsd_sensors();
				temp_print(p, p_max_size,
				           obsd_sensors.temp[obsd_sensors.device][obj->data.sensor],
					   TEMP_CELSIUS);
			}
			OBJ(obsd_sensors_fan) {
				obsd_sensors.device = sensor_device;
				update_obsd_sensors();
				snprintf(p, p_max_size, "%d",
						obsd_sensors.fan[obsd_sensors.device][obj->data.sensor]);
			}
			OBJ(obsd_sensors_volt) {
				obsd_sensors.device = sensor_device;
				update_obsd_sensors();
				snprintf(p, p_max_size, "%.2f",
						obsd_sensors.volt[obsd_sensors.device][obj->data.sensor]);
			}
			OBJ(obsd_vendor) {
				get_obsd_vendor(p, p_max_size);
			}
			OBJ(obsd_product) {
				get_obsd_product(p, p_max_size);
			}
#endif /* __OpenBSD__ */
#ifdef X11
			OBJ(font) {
				new_font(p, obj->data.s);
				need_to_load_fonts = 1;
			}
#endif /* X11 */
			/* TODO: move this correction from kB to kB/s elsewhere
			 * (or get rid of it??) */
			OBJ(diskio) {
				human_readable((obj->data.diskio->current / update_interval) * 1024LL,
						p, p_max_size);
			}
			OBJ(diskio_write) {
				human_readable((obj->data.diskio->current_write / update_interval) * 1024LL,
						p, p_max_size);
			}
			OBJ(diskio_read) {
				human_readable((obj->data.diskio->current_read / update_interval) * 1024LL,
						p, p_max_size);
			}
#ifdef X11
			OBJ(diskiograph) {
				new_graph(p, obj->a, obj->b, obj->c, obj->d,
				          obj->data.diskio->current, obj->e, 1, obj->char_a, obj->char_b);
			}
			OBJ(diskiograph_read) {
				new_graph(p, obj->a, obj->b, obj->c, obj->d,
				          obj->data.diskio->current_read, obj->e, 1, obj->char_a, obj->char_b);
			}
			OBJ(diskiograph_write) {
				new_graph(p, obj->a, obj->b, obj->c, obj->d,
				          obj->data.diskio->current_write, obj->e, 1, obj->char_a, obj->char_b);
			}
#endif /* X11 */
			OBJ(downspeed) {
				human_readable(obj->data.net->recv_speed, p, 255);
			}
			OBJ(downspeedf) {
				spaced_print(p, p_max_size, "%.1f", 8,
						obj->data.net->recv_speed / 1024.0);
			}
#ifdef X11
			OBJ(downspeedgraph) {
				new_graph(p, obj->a, obj->b, obj->c, obj->d,
					obj->data.net->recv_speed / 1024.0, obj->e, 1, obj->char_a, obj->char_b);
			}
#endif /* X11 */
			OBJ(else) {
				/* Since we see you, you're if has not jumped.
				 * Do Ninja jump here: without leaving traces.
				 * This is to prevent us from stale jumped flags.
				 */
				obj = obj->data.ifblock.next;
				continue;
			}
			OBJ(endif) {
				/* harmless object, just ignore */
			}
			OBJ(addr) {
				if ((obj->data.net->addr.sa_data[2] & 255) == 0
						&& (obj->data.net->addr.sa_data[3] & 255) == 0
						&& (obj->data.net->addr.sa_data[4] & 255) == 0
						&& (obj->data.net->addr.sa_data[5] & 255) == 0) {
					snprintf(p, p_max_size, "No Address");
				} else {
					snprintf(p, p_max_size, "%u.%u.%u.%u",
						obj->data.net->addr.sa_data[2] & 255,
						obj->data.net->addr.sa_data[3] & 255,
						obj->data.net->addr.sa_data[4] & 255,
						obj->data.net->addr.sa_data[5] & 255);
				}
			}
#if defined(__linux__)
			OBJ(addrs) {
				if (NULL != obj->data.net->addrs && strlen(obj->data.net->addrs) > 2) {
					obj->data.net->addrs[strlen(obj->data.net->addrs) - 2] = 0; /* remove ", " from end of string */
					strcpy(p, obj->data.net->addrs);
				} else {
					strcpy(p, "0.0.0.0");
				}
			}
#endif /* __linux__ */
#if defined(IMLIB2) && defined(X11)
			OBJ(image) {
				/* doesn't actually draw anything, just queues it omp.  the
				 * image will get drawn after the X event loop */
				cimlib_add_image(obj->data.s);
			}
#endif /* IMLIB2 */
			OBJ(eval) {
				evaluate(obj->data.s, p);
			}
			OBJ(exec) {
				read_exec(obj->data.s, p, text_buffer_size);
				remove_deleted_chars(p);
			}
			OBJ(execp) {
				struct information *tmp_info;
				struct text_object subroot;

				read_exec(obj->data.s, p, text_buffer_size);

				tmp_info = malloc(sizeof(struct information));
				memcpy(tmp_info, cur, sizeof(struct information));
				parse_conky_vars(&subroot, p, p, tmp_info);

				free_text_objects(&subroot, 1);
				free(tmp_info);
			}
#ifdef X11
			OBJ(execgauge) {
				double barnum;

				read_exec(obj->data.s, p, text_buffer_size);
				barnum = get_barnum(p); /*using the same function*/

				if (barnum >= 0.0) {
					barnum /= 100;
					new_gauge(p, obj->a, obj->b, round_to_int(barnum * 255.0));
				}
			}
#endif /* X11 */
			OBJ(execbar) {
				double barnum;

				read_exec(obj->data.s, p, text_buffer_size);
				barnum = get_barnum(p);

				if (barnum >= 0.0) {
#ifdef X11
					if(output_methods & TO_X) {
						barnum /= 100;
						new_bar(p, obj->a, obj->b, round_to_int(barnum * 255.0));
					}else{
#endif /* X11 */
						if(!obj->a) obj->a = DEFAULT_BAR_WIDTH_NO_X;
						new_bar_in_shell(p, p_max_size, barnum, obj->a);
#ifdef X11
					}
#endif /* X11 */
				}
			}
#ifdef X11
			OBJ(execgraph) {
				char showaslog = FALSE;
				char tempgrad = FALSE;
				double barnum;
				char *cmd = obj->data.s;

				if (strstr(cmd, " "TEMPGRAD) && strlen(cmd) > strlen(" "TEMPGRAD)) {
					tempgrad = TRUE;
					cmd += strlen(" "TEMPGRAD);
				}
				if (strstr(cmd, " "LOGGRAPH) && strlen(cmd) > strlen(" "LOGGRAPH)) {
					showaslog = TRUE;
					cmd += strlen(" "LOGGRAPH);
				}
				read_exec(cmd, p, text_buffer_size);
				barnum = get_barnum(p);

				if (barnum > 0) {
					new_graph(p, obj->a, obj->b, obj->c, obj->d, round_to_int(barnum),
							100, 1, showaslog, tempgrad);
				}
			}
#endif /* X11 */
			OBJ(execibar) {
				if (current_update_time - obj->data.execi.last_update
						>= obj->data.execi.interval) {
					double barnum;

					read_exec(obj->data.execi.cmd, p, text_buffer_size);
					barnum = get_barnum(p);

					if (barnum >= 0.0) {
						obj->f = barnum;
					}
					obj->data.execi.last_update = current_update_time;
				}
#ifdef X11
				if(output_methods & TO_X) {
					new_bar(p, obj->a, obj->b, round_to_int(obj->f * 2.55));
				} else {
#endif /* X11 */
					if(!obj->a) obj->a = DEFAULT_BAR_WIDTH_NO_X;
					new_bar_in_shell(p, p_max_size, round_to_int(obj->f), obj->a);
#ifdef X11
				}
#endif /* X11 */
			}
#ifdef X11
			OBJ(execigraph) {
				if (current_update_time - obj->data.execi.last_update
						>= obj->data.execi.interval) {
					double barnum;
					char showaslog = FALSE;
					char tempgrad = FALSE;
					char *cmd = obj->data.execi.cmd;

					if (strstr(cmd, " "TEMPGRAD) && strlen(cmd) > strlen(" "TEMPGRAD)) {
						tempgrad = TRUE;
						cmd += strlen(" "TEMPGRAD);
					}
					if (strstr(cmd, " "LOGGRAPH) && strlen(cmd) > strlen(" "LOGGRAPH)) {
						showaslog = TRUE;
						cmd += strlen(" "LOGGRAPH);
					}
					obj->char_a = showaslog;
					obj->char_b = tempgrad;
					read_exec(cmd, p, text_buffer_size);
					barnum = get_barnum(p);

					if (barnum >= 0.0) {
						obj->f = barnum;
					}
					obj->data.execi.last_update = current_update_time;
				}
				new_graph(p, obj->a, obj->b, obj->c, obj->d, (int) (obj->f), 100, 1, obj->char_a, obj->char_b);
			}
			OBJ(execigauge) {
				if (current_update_time - obj->data.execi.last_update
						>= obj->data.execi.interval) {
					double barnum;

					read_exec(obj->data.execi.cmd, p, text_buffer_size);
					barnum = get_barnum(p);

					if (barnum >= 0.0) {
						obj->f = 255 * barnum / 100.0;
					}
					obj->data.execi.last_update = current_update_time;
				}
				new_gauge(p, obj->a, obj->b, round_to_int(obj->f));
			}
#endif /* X11 */
			OBJ(execi) {
				if (current_update_time - obj->data.execi.last_update
						>= obj->data.execi.interval
						&& obj->data.execi.interval != 0) {
					read_exec(obj->data.execi.cmd, obj->data.execi.buffer,
						text_buffer_size);
					obj->data.execi.last_update = current_update_time;
				}
				snprintf(p, text_buffer_size, "%s", obj->data.execi.buffer);
			}
			OBJ(execpi) {
				struct text_object subroot;
				struct information *tmp_info =
					malloc(sizeof(struct information));
				memcpy(tmp_info, cur, sizeof(struct information));

				if (current_update_time - obj->data.execi.last_update
						< obj->data.execi.interval
						|| obj->data.execi.interval == 0) {
					parse_conky_vars(&subroot, obj->data.execi.buffer, p, tmp_info);
				} else {
					char *output = obj->data.execi.buffer;
					FILE *fp = pid_popen(obj->data.execi.cmd, "r", &childpid);
					int length = fread(output, 1, text_buffer_size, fp);

					pclose(fp);

					output[length] = '\0';
					if (length > 0 && output[length - 1] == '\n') {
						output[length - 1] = '\0';
					}

					parse_conky_vars(&subroot, obj->data.execi.buffer, p, tmp_info);
					obj->data.execi.last_update = current_update_time;
				}
				free_text_objects(&subroot, 1);
				free(tmp_info);
			}
			OBJ(texeci) {
				if (!obj->data.texeci.p_timed_thread) {
					obj->data.texeci.p_timed_thread =
						timed_thread_create(&threaded_exec,
						(void *) obj, obj->data.texeci.interval * 1000000);
					if (!obj->data.texeci.p_timed_thread) {
						NORM_ERR("Error creating texeci timed thread");
					}
					/*
					 * note that we don't register this thread with the
					 * timed_thread list, because we destroy it manually
					 */
					if (timed_thread_run(obj->data.texeci.p_timed_thread)) {
						NORM_ERR("Error running texeci timed thread");
					}
				} else {
					timed_thread_lock(obj->data.texeci.p_timed_thread);
					snprintf(p, text_buffer_size, "%s", obj->data.texeci.buffer);
					timed_thread_unlock(obj->data.texeci.p_timed_thread);
				}
			}
			OBJ(imap_unseen) {
				struct mail_s *mail = ensure_mail_thread(obj, imap_thread, "imap");

				if (mail && mail->p_timed_thread) {
					timed_thread_lock(mail->p_timed_thread);
					snprintf(p, p_max_size, "%lu", mail->unseen);
					timed_thread_unlock(mail->p_timed_thread);
				}
			}
			OBJ(imap_messages) {
				struct mail_s *mail = ensure_mail_thread(obj, imap_thread, "imap");

				if (mail && mail->p_timed_thread) {
					timed_thread_lock(mail->p_timed_thread);
					snprintf(p, p_max_size, "%lu", mail->messages);
					timed_thread_unlock(mail->p_timed_thread);
				}
			}
			OBJ(pop3_unseen) {
				struct mail_s *mail = ensure_mail_thread(obj, pop3_thread, "pop3");

				if (mail && mail->p_timed_thread) {
					timed_thread_lock(mail->p_timed_thread);
					snprintf(p, p_max_size, "%lu", mail->unseen);
					timed_thread_unlock(mail->p_timed_thread);
				}
			}
			OBJ(pop3_used) {
				struct mail_s *mail = ensure_mail_thread(obj, pop3_thread, "pop3");

				if (mail && mail->p_timed_thread) {
					timed_thread_lock(mail->p_timed_thread);
					snprintf(p, p_max_size, "%.1f",
						mail->used / 1024.0 / 1024.0);
					timed_thread_unlock(mail->p_timed_thread);
				}
			}
			OBJ(fs_bar) {
				if (obj->data.fs != NULL) {
					if (obj->data.fs->size == 0) {
#ifdef X11
						if(output_methods & TO_X) {
							new_bar(p, obj->data.fsbar.w, obj->data.fsbar.h, 255);
						}else{
#endif /* X11 */
							if(!obj->data.fsbar.w) obj->data.fsbar.w = DEFAULT_BAR_WIDTH_NO_X;
							new_bar_in_shell(p, p_max_size, 100, obj->data.fsbar.w);
#ifdef X11
						}
#endif /* X11 */
					} else {
#ifdef X11
						if(output_methods & TO_X) {
							new_bar(p, obj->data.fsbar.w, obj->data.fsbar.h,
								(int) (255 - obj->data.fsbar.fs->avail * 255 /
								obj->data.fs->size));
						}else{
#endif /* X11 */
							if(!obj->data.fsbar.w) obj->data.fsbar.w = DEFAULT_BAR_WIDTH_NO_X;
							new_bar_in_shell(p, p_max_size,
								(int) (100 - obj->data.fsbar.fs->avail * 100 / obj->data.fs->size), obj->data.fsbar.w);
#ifdef X11
						}
#endif /* X11 */
					}
				}
			}
			OBJ(fs_free) {
				if (obj->data.fs != NULL) {
					human_readable(obj->data.fs->avail, p, 255);
				}
			}
			OBJ(fs_free_perc) {
				if (obj->data.fs != NULL) {
					int val = 0;

					if (obj->data.fs->size) {
						val = obj->data.fs->avail * 100 / obj->data.fs->size;
					}

					percent_print(p, p_max_size, val);
				}
			}
			OBJ(fs_size) {
				if (obj->data.fs != NULL) {
					human_readable(obj->data.fs->size, p, 255);
				}
			}
			OBJ(fs_type) {
				if (obj->data.fs != NULL)
					snprintf(p, p_max_size, "%s", obj->data.fs->type);
			}
			OBJ(fs_used) {
				if (obj->data.fs != NULL) {
					human_readable(obj->data.fs->size - obj->data.fs->free, p,
							255);
				}
			}
			OBJ(fs_bar_free) {
				if (obj->data.fs != NULL) {
					if (obj->data.fs->size == 0) {
#ifdef X11
						if(output_methods & TO_X) {
							new_bar(p, obj->data.fsbar.w, obj->data.fsbar.h, 255);
						}else{
#endif /* X11 */
							if(!obj->data.fsbar.w) obj->data.fsbar.w = DEFAULT_BAR_WIDTH_NO_X;
							new_bar_in_shell(p, p_max_size, 100, obj->data.fsbar.w);
#ifdef X11
						}
#endif /* X11 */
					} else {
#ifdef X11
						if(output_methods & TO_X) {
							new_bar(p, obj->data.fsbar.w, obj->data.fsbar.h,
								(int) (obj->data.fsbar.fs->avail * 255 /
								obj->data.fs->size));
						}else{
#endif /* X11 */
							if(!obj->data.fsbar.w) obj->data.fsbar.w = DEFAULT_BAR_WIDTH_NO_X;
							new_bar_in_shell(p, p_max_size,
								(int) (obj->data.fsbar.fs->avail * 100 / obj->data.fs->size), obj->data.fsbar.w);
#ifdef X11
						}
#endif /* X11 */
					}
				}
			}
			OBJ(fs_used_perc) {
				if (obj->data.fs != NULL) {
					int val = 0;

					if (obj->data.fs->size) {
						val = obj->data.fs->free
								* 100 /
							obj->data.fs->size;
					}

					percent_print(p, p_max_size, 100 - val);
				}
			}
			OBJ(loadavg) {
				float *v = info.loadavg;

				if (obj->data.loadavg[2]) {
					snprintf(p, p_max_size, "%.2f %.2f %.2f",
						v[obj->data.loadavg[0] - 1],
						v[obj->data.loadavg[1] - 1],
						v[obj->data.loadavg[2] - 1]);
				} else if (obj->data.loadavg[1]) {
					snprintf(p, p_max_size, "%.2f %.2f",
						v[obj->data.loadavg[0] - 1],
						v[obj->data.loadavg[1] - 1]);
				} else if (obj->data.loadavg[0]) {
					snprintf(p, p_max_size, "%.2f",
						v[obj->data.loadavg[0] - 1]);
				}
			}
			OBJ(goto) {
				new_goto(p, obj->data.i);
			}
			OBJ(tab) {
				new_tab(p, obj->data.pair.a, obj->data.pair.b);
			}
#ifdef X11
			OBJ(hr) {
				new_hr(p, obj->data.i);
			}
#endif
			OBJ(nameserver) {
				if (cur->nameserver_info.nscount > obj->data.i)
					snprintf(p, p_max_size, "%s",
							cur->nameserver_info.ns_list[obj->data.i]);
			}
#ifdef EVE
			OBJ(eve) {
				char *skill = eve(obj->data.eve.userid, obj->data.eve.apikey, obj->data.eve.charid);
				snprintf(p, p_max_size, "%s", skill);
			}
#endif
#ifdef HAVE_CURL
			OBJ(curl) {
				if (obj->data.curl.uri != NULL) {
					ccurl_process_info(p, p_max_size, obj->data.curl.uri, obj->data.curl.interval);
				} else {
					NORM_ERR("error processing Curl data");
				}
			}
#endif
#ifdef RSS
			OBJ(rss) {
				if (obj->data.rss.uri != NULL) {
					rss_process_info(p, p_max_size, obj->data.rss.uri, obj->data.rss.action, obj->data.rss.act_par, obj->data.rss.interval, obj->data.rss.nrspaces);
				} else {
					NORM_ERR("error processing RSS data");
				}
			}
#endif
#ifdef WEATHER
			OBJ(weather) {
				if (obj->data.weather.uri != NULL) {
					weather_process_info(p, p_max_size, obj->data.weather.uri, obj->data.weather.data_type, obj->data.weather.interval);
				} else {
					NORM_ERR("error processing weather data, check that you have a valid XOAP key if using XOAP.");
				}
			}
#endif
#ifdef XOAP
			OBJ(weather_forecast) {
				if (obj->data.weather_forecast.uri != NULL) {
					weather_forecast_process_info(p, p_max_size, obj->data.weather_forecast.uri, obj->data.weather_forecast.day, obj->data.weather_forecast.data_type, obj->data.weather_forecast.interval);
				} else {
					NORM_ERR("error processing weather forecast data, check that you have a valid XOAP key if using XOAP.");
				}
			}
#endif
#ifdef HAVE_LUA
			OBJ(lua) {
				char *str = llua_getstring(obj->data.s);
				if (str) {
					snprintf(p, p_max_size, "%s", str);
					free(str);
				}
			}
			OBJ(lua_parse) {
				char *str = llua_getstring(obj->data.s);
				if (str) {
					evaluate(str, p);
					free(str);
				}
			}
			OBJ(lua_bar) {
				double per;
				if (llua_getnumber(obj->data.s, &per)) {
#ifdef X11
					if(output_methods & TO_X) {
						new_bar(p, obj->a, obj->b, (per/100.0 * 255));
					} else {
#endif /* X11 */
						if(!obj->a) obj->a = DEFAULT_BAR_WIDTH_NO_X;
						new_bar_in_shell(p, p_max_size, per, obj->a);
#ifdef X11
					}
#endif /* X11 */
				}
			}
#ifdef X11
			OBJ(lua_graph) {
				double per;
				if (llua_getnumber(obj->data.s, &per)) {
					new_graph(p, obj->a, obj->b, obj->c, obj->d,
							per, obj->e, 1, obj->char_a, obj->char_b);
				}
			}
			OBJ(lua_gauge) {
				double per;
				if (llua_getnumber(obj->data.s, &per)) {
					new_gauge(p, obj->a, obj->b, (per/100.0 * 255));
				}
			}
#endif /* X11 */
#endif /* HAVE_LUA */
#ifdef HDDTEMP
			OBJ(hddtemp) {
				char *endptr, unit;
				long val;
				if (obj->data.hddtemp.update_time < current_update_time - 30) {
					if (obj->data.hddtemp.temp)
						free(obj->data.hddtemp.temp);
					obj->data.hddtemp.temp = get_hddtemp_info(obj->data.hddtemp.dev,
							obj->data.hddtemp.addr, obj->data.hddtemp.port);
					obj->data.hddtemp.update_time = current_update_time;
				}
				if (!obj->data.hddtemp.temp) {
					snprintf(p, p_max_size, "N/A");
				} else {
					val = strtol(obj->data.hddtemp.temp + 1, &endptr, 10);
					unit = obj->data.hddtemp.temp[0];

					if (*endptr != '\0')
						snprintf(p, p_max_size, "N/A");
					else if (unit == 'C')
						temp_print(p, p_max_size, (double)val, TEMP_CELSIUS);
					else if (unit == 'F')
						temp_print(p, p_max_size, (double)val, TEMP_FAHRENHEIT);
					else
						snprintf(p, p_max_size, "N/A");
				}
			}
#endif
			OBJ(offset) {
				new_offset(p, obj->data.i);
			}
			OBJ(voffset) {
				new_voffset(p, obj->data.i);
			}
#ifdef __linux__
			OBJ(i2c) {
				double r;

				r = get_sysfs_info(&obj->data.sysfs.fd, obj->data.sysfs.arg,
					obj->data.sysfs.devtype, obj->data.sysfs.type);

				r = r * obj->data.sysfs.factor + obj->data.sysfs.offset;

				if (!strncmp(obj->data.sysfs.type, "temp", 4)) {
					temp_print(p, p_max_size, r, TEMP_CELSIUS);
				} else if (r >= 100.0 || r == 0) {
					snprintf(p, p_max_size, "%d", (int) r);
				} else {
					snprintf(p, p_max_size, "%.1f", r);
				}
			}
			OBJ(platform) {
				double r;

				r = get_sysfs_info(&obj->data.sysfs.fd, obj->data.sysfs.arg,
					obj->data.sysfs.devtype, obj->data.sysfs.type);

				r = r * obj->data.sysfs.factor + obj->data.sysfs.offset;

				if (!strncmp(obj->data.sysfs.type, "temp", 4)) {
					temp_print(p, p_max_size, r, TEMP_CELSIUS);
				} else if (r >= 100.0 || r == 0) {
					snprintf(p, p_max_size, "%d", (int) r);
				} else {
					snprintf(p, p_max_size, "%.1f", r);
				}
			}
			OBJ(hwmon) {
				double r;

				r = get_sysfs_info(&obj->data.sysfs.fd, obj->data.sysfs.arg,
					obj->data.sysfs.devtype, obj->data.sysfs.type);

				r = r * obj->data.sysfs.factor + obj->data.sysfs.offset;

				if (!strncmp(obj->data.sysfs.type, "temp", 4)) {
					temp_print(p, p_max_size, r, TEMP_CELSIUS);
				} else if (r >= 100.0 || r == 0) {
					snprintf(p, p_max_size, "%d", (int) r);
				} else {
					snprintf(p, p_max_size, "%.1f", r);
				}
			}
#endif /* __linux__ */
			OBJ(alignr) {
				new_alignr(p, obj->data.i);
			}
			OBJ(alignc) {
				new_alignc(p, obj->data.i);
			}
			OBJ(if_empty) {
				char buf[max_user_text];
				struct information *tmp_info =
					malloc(sizeof(struct information));
				memcpy(tmp_info, cur, sizeof(struct information));
				generate_text_internal(buf, max_user_text,
				                       *obj->sub, tmp_info);

				if (strlen(buf) != 0) {
					DO_JUMP;
				}
				free(tmp_info);
			}
			OBJ(if_match) {
				char expression[max_user_text];
				int val;
				struct information *tmp_info;

				tmp_info = malloc(sizeof(struct information));
				memcpy(tmp_info, cur, sizeof(struct information));
				generate_text_internal(expression, max_user_text,
				                       *obj->sub, tmp_info);
				DBGP("parsed arg into '%s'", expression);

				val = compare(expression);
				if (val == -2) {
					NORM_ERR("compare failed for expression '%s'",
							expression);
				} else if (!val) {
					DO_JUMP;
				}
				free(tmp_info);
			}
			OBJ(if_existing) {
				if (obj->data.ifblock.str
				    && !check_contains(obj->data.ifblock.s,
				                       obj->data.ifblock.str)) {
					DO_JUMP;
				} else if (obj->data.ifblock.s
				           && access(obj->data.ifblock.s, F_OK)) {
					DO_JUMP;
				}
			}
			OBJ(if_mounted) {
				if ((obj->data.ifblock.s)
						&& (!check_mount(obj->data.ifblock.s))) {
					DO_JUMP;
				}
			}
			OBJ(if_running) {
#ifdef __linux__
				if (!get_process_by_name(obj->data.ifblock.s)) {
#else
				if ((obj->data.ifblock.s) && system(obj->data.ifblock.s)) {
#endif
					DO_JUMP;
				}
			}
#if defined(__linux__)
			OBJ(ioscheduler) {
				snprintf(p, p_max_size, "%s", get_ioscheduler(obj->data.s));
			}
#endif
			OBJ(kernel) {
				snprintf(p, p_max_size, "%s", cur->uname_s.release);
			}
			OBJ(machine) {
				snprintf(p, p_max_size, "%s", cur->uname_s.machine);
			}

			/* memory stuff */
			OBJ(mem) {
				human_readable(cur->mem * 1024, p, 255);
			}
			OBJ(memeasyfree) {
				human_readable(cur->memeasyfree * 1024, p, 255);
			}
			OBJ(memfree) {
				human_readable(cur->memfree * 1024, p, 255);
			}
			OBJ(memmax) {
				human_readable(cur->memmax * 1024, p, 255);
			}
			OBJ(memperc) {
				if (cur->memmax)
					percent_print(p, p_max_size, cur->mem * 100 / cur->memmax);
			}
#ifdef X11
			OBJ(memgauge){
				new_gauge(p, obj->data.pair.a, obj->data.pair.b,
					cur->memmax ? (cur->mem * 255) / (cur->memmax) : 0);
			}
#endif /* X11 */
			OBJ(membar) {
#ifdef X11
				if(output_methods & TO_X) {
					new_bar(p, obj->data.pair.a, obj->data.pair.b,
						cur->memmax ? (cur->mem * 255) / (cur->memmax) : 0);
				}else{
#endif /* X11 */
					if(!obj->data.pair.a) obj->data.pair.a = DEFAULT_BAR_WIDTH_NO_X;
					new_bar_in_shell(p, p_max_size, cur->memmax ? (cur->mem * 100) / (cur->memmax) : 0, obj->data.pair.a);
#ifdef X11
				}
#endif /* X11 */
			}
#ifdef X11
			OBJ(memgraph) {
				new_graph(p, obj->a, obj->b, obj->c, obj->d,
					cur->memmax ? (cur->mem * 100.0) / (cur->memmax) : 0.0,
					100, 1, obj->char_a, obj->char_b);
			}
#endif /* X11 */
			/* mixer stuff */
			OBJ(mixer) {
				percent_print(p, p_max_size, mixer_get_avg(obj->data.l));
			}
			OBJ(mixerl) {
				percent_print(p, p_max_size, mixer_get_left(obj->data.l));
			}
			OBJ(mixerr) {
				percent_print(p, p_max_size, mixer_get_right(obj->data.l));
			}
#ifdef X11
			OBJ(mixerbar) {
				new_bar(p, obj->data.mixerbar.w, obj->data.mixerbar.h,
					mixer_to_255(obj->data.mixerbar.l,mixer_get_avg(obj->data.mixerbar.l)));
			}
			OBJ(mixerlbar) {
				new_bar(p, obj->data.mixerbar.w, obj->data.mixerbar.h,
					mixer_to_255(obj->data.mixerbar.l,mixer_get_left(obj->data.mixerbar.l)));
			}
			OBJ(mixerrbar) {
				new_bar(p, obj->data.mixerbar.w, obj->data.mixerbar.h,
					mixer_to_255(obj->data.mixerbar.l,mixer_get_right(obj->data.mixerbar.l)));
			}
#endif /* X11 */
			OBJ(if_mixer_mute) {
				if (!mixer_is_mute(obj->data.ifblock.i)) {
					DO_JUMP;
				}
			}
#ifdef X11
#define NOT_IN_X "Not running in X"
			OBJ(monitor) {
				if(x_initialised != YES) {
					strncpy(p, NOT_IN_X, p_max_size);
				}else{
					snprintf(p, p_max_size, "%d", cur->x11.monitor.current);
				}
			}
			OBJ(monitor_number) {
				if(x_initialised != YES) {
					strncpy(p, NOT_IN_X, p_max_size);
				}else{
					snprintf(p, p_max_size, "%d", cur->x11.monitor.number);
				}
			}
			OBJ(desktop) {
				if(x_initialised != YES) {
					strncpy(p, NOT_IN_X, p_max_size);
				}else{
					snprintf(p, p_max_size, "%d", cur->x11.desktop.current);
				}
			}
			OBJ(desktop_number) {
				if(x_initialised != YES) {
					strncpy(p, NOT_IN_X, p_max_size);
				}else{
					snprintf(p, p_max_size, "%d", cur->x11.desktop.number);
				}
			}
			OBJ(desktop_name) {
				if(x_initialised != YES) {
					strncpy(p, NOT_IN_X, p_max_size);
				}else if(cur->x11.desktop.name != NULL) {
					strncpy(p, cur->x11.desktop.name, p_max_size);
				}
			}
#endif /* X11 */

			/* mail stuff */
			OBJ(mails) {
				update_mail_count(&obj->data.local_mail);
				snprintf(p, p_max_size, "%d", obj->data.local_mail.mail_count);
			}
			OBJ(new_mails) {
				update_mail_count(&obj->data.local_mail);
				snprintf(p, p_max_size, "%d",
					obj->data.local_mail.new_mail_count);
			}
			OBJ(seen_mails) {
				update_mail_count(&obj->data.local_mail);
				snprintf(p, p_max_size, "%d",
					obj->data.local_mail.seen_mail_count);
			}
			OBJ(unseen_mails) {
				update_mail_count(&obj->data.local_mail);
				snprintf(p, p_max_size, "%d",
					obj->data.local_mail.unseen_mail_count);
			}
			OBJ(flagged_mails) {
				update_mail_count(&obj->data.local_mail);
				snprintf(p, p_max_size, "%d",
					obj->data.local_mail.flagged_mail_count);
			}
			OBJ(unflagged_mails) {
				update_mail_count(&obj->data.local_mail);
				snprintf(p, p_max_size, "%d",
					obj->data.local_mail.unflagged_mail_count);
			}
			OBJ(forwarded_mails) {
				update_mail_count(&obj->data.local_mail);
				snprintf(p, p_max_size, "%d",
					obj->data.local_mail.forwarded_mail_count);
			}
			OBJ(unforwarded_mails) {
				update_mail_count(&obj->data.local_mail);
				snprintf(p, p_max_size, "%d",
					obj->data.local_mail.unforwarded_mail_count);
			}
			OBJ(replied_mails) {
				update_mail_count(&obj->data.local_mail);
				snprintf(p, p_max_size, "%d",
					obj->data.local_mail.replied_mail_count);
			}
			OBJ(unreplied_mails) {
				update_mail_count(&obj->data.local_mail);
				snprintf(p, p_max_size, "%d",
					obj->data.local_mail.unreplied_mail_count);
			}
			OBJ(draft_mails) {
				update_mail_count(&obj->data.local_mail);
				snprintf(p, p_max_size, "%d",
					obj->data.local_mail.draft_mail_count);
			}
			OBJ(trashed_mails) {
				update_mail_count(&obj->data.local_mail);
				snprintf(p, p_max_size, "%d",
					obj->data.local_mail.trashed_mail_count);
			}
			OBJ(mboxscan) {
				mbox_scan(obj->data.mboxscan.args, obj->data.mboxscan.output,
					text_buffer_size);
				snprintf(p, p_max_size, "%s", obj->data.mboxscan.output);
			}
			OBJ(nodename) {
				snprintf(p, p_max_size, "%s", cur->uname_s.nodename);
			}
			OBJ(outlinecolor) {
				new_outline(p, obj->data.l);
			}
			OBJ(processes) {
				spaced_print(p, p_max_size, "%hu", 4, cur->procs);
			}
			OBJ(running_processes) {
				spaced_print(p, p_max_size, "%hu", 4, cur->run_procs);
			}
			OBJ(text) {
				snprintf(p, p_max_size, "%s", obj->data.s);
			}
#ifdef X11
			OBJ(shadecolor) {
				new_bg(p, obj->data.l);
			}
			OBJ(stippled_hr) {
				new_stippled_hr(p, obj->data.pair.a, obj->data.pair.b);
			}
#endif /* X11 */
			OBJ(swap) {
				human_readable(cur->swap * 1024, p, 255);
			}
			OBJ(swapfree) {
				human_readable(cur->swapfree * 1024, p, 255);
			}
			OBJ(swapmax) {
				human_readable(cur->swapmax * 1024, p, 255);
			}
			OBJ(swapperc) {
				if (cur->swapmax == 0) {
					strncpy(p, "No swap", p_max_size);
				} else {
					percent_print(p, p_max_size, cur->swap * 100 / cur->swapmax);
				}
			}
			OBJ(swapbar) {
#ifdef X11
				if(output_methods & TO_X) {
					new_bar(p, obj->data.pair.a, obj->data.pair.b,
						cur->swapmax ? (cur->swap * 255) / (cur->swapmax) : 0);
				}else{
#endif /* X11 */
					if(!obj->data.pair.a) obj->data.pair.a = DEFAULT_BAR_WIDTH_NO_X;
					new_bar_in_shell(p, p_max_size, cur->swapmax ? (cur->swap * 100) / (cur->swapmax) : 0, obj->data.pair.a);
#ifdef X11
				}
#endif /* X11 */
			}
			OBJ(sysname) {
				snprintf(p, p_max_size, "%s", cur->uname_s.sysname);
			}
			OBJ(time) {
				time_t t = time(NULL);
				struct tm *tm = localtime(&t);

				setlocale(LC_TIME, "");
				strftime(p, p_max_size, obj->data.s, tm);
			}
			OBJ(utime) {
				time_t t = time(NULL);
				struct tm *tm = gmtime(&t);

				strftime(p, p_max_size, obj->data.s, tm);
			}
			OBJ(tztime) {
				char *oldTZ = NULL;
				time_t t;
				struct tm *tm;

				if (obj->data.tztime.tz) {
					oldTZ = getenv("TZ");
					setenv("TZ", obj->data.tztime.tz, 1);
					tzset();
				}
				t = time(NULL);
				tm = localtime(&t);

				setlocale(LC_TIME, "");
				strftime(p, p_max_size, obj->data.tztime.fmt, tm);
				if (oldTZ) {
					setenv("TZ", oldTZ, 1);
					tzset();
				} else {
					unsetenv("TZ");
				}
				// Needless to free oldTZ since getenv gives ptr to static data
			}
			OBJ(totaldown) {
				human_readable(obj->data.net->recv, p, 255);
			}
			OBJ(totalup) {
				human_readable(obj->data.net->trans, p, 255);
			}
			OBJ(updates) {
				snprintf(p, p_max_size, "%d", total_updates);
			}
			OBJ(if_updatenr) {
				if(total_updates % updatereset != obj->data.ifblock.i - 1) {
					DO_JUMP;
				}
			}
			OBJ(upspeed) {
				human_readable(obj->data.net->trans_speed, p, 255);
			}
			OBJ(upspeedf) {
				spaced_print(p, p_max_size, "%.1f", 8,
					obj->data.net->trans_speed / 1024.0);
			}
#ifdef X11
			OBJ(upspeedgraph) {
				new_graph(p, obj->a, obj->b, obj->c, obj->d,
					obj->data.net->trans_speed / 1024.0, obj->e, 1, obj->char_a, obj->char_b);
			}
#endif /* X11 */
			OBJ(uptime_short) {
				format_seconds_short(p, p_max_size, (int) cur->uptime);
			}
			OBJ(uptime) {
				format_seconds(p, p_max_size, (int) cur->uptime);
			}
			OBJ(user_names) {
				snprintf(p, p_max_size, "%s", cur->users.names);
			}
			OBJ(user_terms) {
				snprintf(p, p_max_size, "%s", cur->users.terms);
			}
			OBJ(user_times) {
				snprintf(p, p_max_size, "%s", cur->users.times);
			}
			OBJ(user_number) {
				snprintf(p, p_max_size, "%d", cur->users.number);
			}
#if (defined(__FreeBSD__) || defined(__FreeBSD_kernel__) \
		|| defined(__OpenBSD__)) && (defined(i386) || defined(__i386__))
			OBJ(apm_adapter) {
				char *msg;

				msg = get_apm_adapter();
				snprintf(p, p_max_size, "%s", msg);
				free(msg);
			}
			OBJ(apm_battery_life) {
				char *msg;

				msg = get_apm_battery_life();
				snprintf(p, p_max_size, "%s", msg);
				free(msg);
			}
			OBJ(apm_battery_time) {
				char *msg;

				msg = get_apm_battery_time();
				snprintf(p, p_max_size, "%s", msg);
				free(msg);
			}
#endif /* __FreeBSD__ __OpenBSD__ */

#ifdef MPD
#define mpd_printf(fmt, val) \
	snprintf(p, p_max_size, fmt, mpd_get_info()->val)
#define mpd_sprintf(val) { \
	if (!obj->data.i || obj->data.i > p_max_size) \
		mpd_printf("%s", val); \
	else \
		snprintf(p, obj->data.i, "%s", mpd_get_info()->val); \
}
			OBJ(mpd_title)
				mpd_sprintf(title);
			OBJ(mpd_artist)
				mpd_sprintf(artist);
			OBJ(mpd_album)
				mpd_sprintf(album);
			OBJ(mpd_random)
				mpd_printf("%s", random);
			OBJ(mpd_repeat)
				mpd_printf("%s", repeat);
			OBJ(mpd_track)
				mpd_sprintf(track);
			OBJ(mpd_name)
				mpd_sprintf(name);
			OBJ(mpd_file)
				mpd_sprintf(file);
			OBJ(mpd_vol)
				mpd_printf("%d", volume);
			OBJ(mpd_bitrate)
				mpd_printf("%d", bitrate);
			OBJ(mpd_status)
				mpd_printf("%s", status);
			OBJ(mpd_elapsed) {
				format_media_player_time(p, p_max_size, mpd_get_info()->elapsed);
			}
			OBJ(mpd_length) {
				format_media_player_time(p, p_max_size, mpd_get_info()->length);
			}
			OBJ(mpd_percent) {
				percent_print(p, p_max_size, (int)(mpd_get_info()->progress * 100));
			}
			OBJ(mpd_bar) {
#ifdef X11
				if(output_methods & TO_X) {
					new_bar(p, obj->data.pair.a, obj->data.pair.b,
						(int) (mpd_get_info()->progress * 255.0f));
				} else {
#endif /* X11 */
					if(!obj->data.pair.a) obj->data.pair.a = DEFAULT_BAR_WIDTH_NO_X;
					new_bar_in_shell(p, p_max_size, (int) (mpd_get_info()->progress * 100.0f), obj->data.pair.a);
#ifdef X11
				}
#endif /* X11 */
			}
			OBJ(mpd_smart) {
				struct mpd_s *mpd = mpd_get_info();
				int len = obj->data.i;
				if (len == 0 || len > p_max_size)
					len = p_max_size;

				memset(p, 0, p_max_size);
				if (mpd->artist && *mpd->artist &&
				    mpd->title && *mpd->title) {
					snprintf(p, len, "%s - %s", mpd->artist,
						mpd->title);
				} else if (mpd->title && *mpd->title) {
					snprintf(p, len, "%s", mpd->title);
				} else if (mpd->artist && *mpd->artist) {
					snprintf(p, len, "%s", mpd->artist);
				} else if (mpd->file && *mpd->file) {
					snprintf(p, len, "%s", mpd->file);
				} else {
					*p = 0;
				}
			}
			OBJ(if_mpd_playing) {
				if (!mpd_get_info()->is_playing) {
					DO_JUMP;
				}
			}
#undef mpd_sprintf
#undef mpd_printf
#endif

#ifdef MOC
#define MOC_PRINT(t, a) \
	snprintf(p, p_max_size, "%s", (moc.t ? moc.t : a))
			OBJ(moc_state) {
				MOC_PRINT(state, "??");
			}
			OBJ(moc_file) {
				MOC_PRINT(file, "no file");
			}
			OBJ(moc_title) {
				MOC_PRINT(title, "no title");
			}
			OBJ(moc_artist) {
				MOC_PRINT(artist, "no artist");
			}
			OBJ(moc_song) {
				MOC_PRINT(song, "no song");
			}
			OBJ(moc_album) {
				MOC_PRINT(album, "no album");
			}
			OBJ(moc_totaltime) {
				MOC_PRINT(totaltime, "0:00");
			}
			OBJ(moc_timeleft) {
				MOC_PRINT(timeleft, "0:00");
			}
			OBJ(moc_curtime) {
				MOC_PRINT(curtime, "0:00");
			}
			OBJ(moc_bitrate) {
				MOC_PRINT(bitrate, "0Kbps");
			}
			OBJ(moc_rate) {
				MOC_PRINT(rate, "0KHz");
			}
#undef MOC_PRINT
#endif /* MOC */
#ifdef XMMS2
			OBJ(xmms2_artist) {
				snprintf(p, p_max_size, "%s", cur->xmms2.artist);
			}
			OBJ(xmms2_album) {
				snprintf(p, p_max_size, "%s", cur->xmms2.album);
			}
			OBJ(xmms2_title) {
				snprintf(p, p_max_size, "%s", cur->xmms2.title);
			}
			OBJ(xmms2_genre) {
				snprintf(p, p_max_size, "%s", cur->xmms2.genre);
			}
			OBJ(xmms2_comment) {
				snprintf(p, p_max_size, "%s", cur->xmms2.comment);
			}
			OBJ(xmms2_url) {
				snprintf(p, p_max_size, "%s", cur->xmms2.url);
			}
			OBJ(xmms2_status) {
				snprintf(p, p_max_size, "%s", cur->xmms2.status);
			}
			OBJ(xmms2_date) {
				snprintf(p, p_max_size, "%s", cur->xmms2.date);
			}
			OBJ(xmms2_tracknr) {
				if (cur->xmms2.tracknr != -1) {
					snprintf(p, p_max_size, "%i", cur->xmms2.tracknr);
				}
			}
			OBJ(xmms2_bitrate) {
				snprintf(p, p_max_size, "%i", cur->xmms2.bitrate);
			}
			OBJ(xmms2_id) {
				snprintf(p, p_max_size, "%u", cur->xmms2.id);
			}
			OBJ(xmms2_size) {
				snprintf(p, p_max_size, "%2.1f", cur->xmms2.size);
			}
			OBJ(xmms2_elapsed) {
				snprintf(p, p_max_size, "%02d:%02d", cur->xmms2.elapsed / 60000,
					(cur->xmms2.elapsed / 1000) % 60);
			}
			OBJ(xmms2_duration) {
				snprintf(p, p_max_size, "%02d:%02d",
					cur->xmms2.duration / 60000,
					(cur->xmms2.duration / 1000) % 60);
			}
			OBJ(xmms2_percent) {
				snprintf(p, p_max_size, "%2.0f", cur->xmms2.progress * 100);
			}
#ifdef X11
			OBJ(xmms2_bar) {
				new_bar(p, obj->data.pair.a, obj->data.pair.b,
					(int) (cur->xmms2.progress * 255.0f));
			}
#endif /* X11 */
			OBJ(xmms2_playlist) {
				snprintf(p, p_max_size, "%s", cur->xmms2.playlist);
			}
			OBJ(xmms2_timesplayed) {
				snprintf(p, p_max_size, "%i", cur->xmms2.timesplayed);
			}
			OBJ(xmms2_smart) {
				if (strlen(cur->xmms2.title) < 2
						&& strlen(cur->xmms2.title) < 2) {
					snprintf(p, p_max_size, "%s", cur->xmms2.url);
				} else {
					snprintf(p, p_max_size, "%s - %s", cur->xmms2.artist,
						cur->xmms2.title);
				}
			}
			OBJ(if_xmms2_connected) {
				if (cur->xmms2.conn_state != 1) {
					DO_JUMP;
				}
			}
#endif /* XMMS */
#ifdef AUDACIOUS
			OBJ(audacious_status) {
				snprintf(p, p_max_size, "%s",
					cur->audacious.items[AUDACIOUS_STATUS]);
			}
			OBJ(audacious_title) {
				snprintf(p, cur->audacious.max_title_len > 0
					? cur->audacious.max_title_len : p_max_size, "%s",
					cur->audacious.items[AUDACIOUS_TITLE]);
			}
			OBJ(audacious_length) {
				snprintf(p, p_max_size, "%s",
					cur->audacious.items[AUDACIOUS_LENGTH]);
			}
			OBJ(audacious_length_seconds) {
				snprintf(p, p_max_size, "%s",
					cur->audacious.items[AUDACIOUS_LENGTH_SECONDS]);
			}
			OBJ(audacious_position) {
				snprintf(p, p_max_size, "%s",
					cur->audacious.items[AUDACIOUS_POSITION]);
			}
			OBJ(audacious_position_seconds) {
				snprintf(p, p_max_size, "%s",
					cur->audacious.items[AUDACIOUS_POSITION_SECONDS]);
			}
			OBJ(audacious_bitrate) {
				snprintf(p, p_max_size, "%s",
					cur->audacious.items[AUDACIOUS_BITRATE]);
			}
			OBJ(audacious_frequency) {
				snprintf(p, p_max_size, "%s",
					cur->audacious.items[AUDACIOUS_FREQUENCY]);
			}
			OBJ(audacious_channels) {
				snprintf(p, p_max_size, "%s",
					cur->audacious.items[AUDACIOUS_CHANNELS]);
			}
			OBJ(audacious_filename) {
				snprintf(p, p_max_size, "%s",
					cur->audacious.items[AUDACIOUS_FILENAME]);
			}
			OBJ(audacious_playlist_length) {
				snprintf(p, p_max_size, "%s",
					cur->audacious.items[AUDACIOUS_PLAYLIST_LENGTH]);
			}
			OBJ(audacious_playlist_position) {
				snprintf(p, p_max_size, "%s",
					cur->audacious.items[AUDACIOUS_PLAYLIST_POSITION]);
			}
			OBJ(audacious_main_volume) {
				snprintf(p, p_max_size, "%s",
					cur->audacious.items[AUDACIOUS_MAIN_VOLUME]);
			}
#ifdef X11
			OBJ(audacious_bar) {
				double progress;

				progress =
					atof(cur->audacious.items[AUDACIOUS_POSITION_SECONDS]) /
					atof(cur->audacious.items[AUDACIOUS_LENGTH_SECONDS]);
				new_bar(p, obj->a, obj->b, (int) (progress * 255.0f));
			}
#endif /* X11 */
#endif /* AUDACIOUS */

#ifdef BMPX
			OBJ(bmpx_title) {
				snprintf(p, p_max_size, "%s", cur->bmpx.title);
			}
			OBJ(bmpx_artist) {
				snprintf(p, p_max_size, "%s", cur->bmpx.artist);
			}
			OBJ(bmpx_album) {
				snprintf(p, p_max_size, "%s", cur->bmpx.album);
			}
			OBJ(bmpx_uri) {
				snprintf(p, p_max_size, "%s", cur->bmpx.uri);
			}
			OBJ(bmpx_track) {
				snprintf(p, p_max_size, "%i", cur->bmpx.track);
			}
			OBJ(bmpx_bitrate) {
				snprintf(p, p_max_size, "%i", cur->bmpx.bitrate);
			}
#endif /* BMPX */
			/* we have four different types of top (top, top_mem,
			 * top_time and top_io). To avoid having almost-same code four
			 * times, we have this special handler. */
			break;
			case OBJ_top:
				parse_top_args("top", obj->data.top.s, obj);
				if (!needed) needed = cur->cpu;
			case OBJ_top_mem:
				parse_top_args("top_mem", obj->data.top.s, obj);
				if (!needed) needed = cur->memu;
			case OBJ_top_time:
				parse_top_args("top_time", obj->data.top.s, obj);
				if (!needed) needed = cur->time;
#ifdef IOSTATS
			case OBJ_top_io:
				parse_top_args("top_io", obj->data.top.s, obj);
				if (!needed) needed = cur->io;
#endif

				if (needed[obj->data.top.num]) {
					char *timeval;

					switch (obj->data.top.type) {
						case TOP_NAME:
							snprintf(p, top_name_width + 1, "%-*s", top_name_width,
									needed[obj->data.top.num]->name);
							break;
						case TOP_CPU:
							snprintf(p, 7, "%6.2f",
									needed[obj->data.top.num]->amount);
							break;
						case TOP_PID:
							snprintf(p, 6, "%5i",
									needed[obj->data.top.num]->pid);
							break;
						case TOP_MEM:
							snprintf(p, 7, "%6.2f",
									needed[obj->data.top.num]->totalmem);
							break;
						case TOP_TIME:
							timeval = format_time(
									needed[obj->data.top.num]->total_cpu_time, 9);
							snprintf(p, 10, "%9s", timeval);
							free(timeval);
							break;
						case TOP_MEM_RES:
							human_readable(needed[obj->data.top.num]->rss,
									p, 255);
							break;
						case TOP_MEM_VSIZE:
							human_readable(needed[obj->data.top.num]->vsize,
									p, 255);
							break;
#ifdef IOSTATS
						case TOP_READ_BYTES:
							human_readable(needed[obj->data.top.num]->read_bytes / update_interval,
									p, 255);
							break;
						case TOP_WRITE_BYTES:
							human_readable(needed[obj->data.top.num]->write_bytes / update_interval,
									p, 255);
							break;
						case TOP_IO_PERC:
							snprintf(p, 7, "%6.2f",
									needed[obj->data.top.num]->io_perc);
							break;
#endif
					}
				}
			OBJ(tail) {
				print_tailhead("tail", obj, p, p_max_size);
			}
			OBJ(head) {
				print_tailhead("head", obj, p, p_max_size);
			}
			OBJ(lines) {
				FILE *fp = open_file(obj->data.s, &obj->a);

				if(fp != NULL) {
/* FIXME: use something more general (see also tail.c, head.c */
#define BUFSZ 0x1000
					char buf[BUFSZ];
					int j, lines;

					lines = 0;
					while(fgets(buf, BUFSZ, fp) != NULL){
						for(j = 0; buf[j] != 0; j++) {
							if(buf[j] == '\n') {
								lines++;
							}
						}
					}
					sprintf(p, "%d", lines);
					fclose(fp);
				} else {
					sprintf(p, "File Unreadable");
				}
			}

			OBJ(words) {
				FILE *fp = open_file(obj->data.s, &obj->a);

				if(fp != NULL) {
					char buf[BUFSZ];
					int j, words;
					char inword = FALSE;

					words = 0;
					while(fgets(buf, BUFSZ, fp) != NULL){
						for(j = 0; buf[j] != 0; j++) {
							if(!isspace(buf[j])) {
								if(inword == FALSE) {
									words++;
									inword = TRUE;
								}
							} else {
								inword = FALSE;
							}
						}
					}
					sprintf(p, "%d", words);
					fclose(fp);
				} else {
					sprintf(p, "File Unreadable");
				}
			}
#ifdef TCP_PORT_MONITOR
			OBJ(tcp_portmon) {
				tcp_portmon_action(p, p_max_size,
				                   &obj->data.tcp_port_monitor);
			}
#endif /* TCP_PORT_MONITOR */

#ifdef HAVE_ICONV
			OBJ(iconv_start) {
				iconv_converting = 1;
				iconv_selected = obj->a;
			}
			OBJ(iconv_stop) {
				iconv_converting = 0;
				iconv_selected = 0;
			}
#endif /* HAVE_ICONV */

			OBJ(entropy_avail) {
				snprintf(p, p_max_size, "%d", cur->entropy.entropy_avail);
			}
			OBJ(entropy_perc) {
				percent_print(p, p_max_size,
				              cur->entropy.entropy_avail *
					      100 / cur->entropy.poolsize);
			}
			OBJ(entropy_poolsize) {
				snprintf(p, p_max_size, "%d", cur->entropy.poolsize);
			}
			OBJ(entropy_bar) {
				double entropy_perc;

				entropy_perc = (double) cur->entropy.entropy_avail /
					(double) cur->entropy.poolsize;
#ifdef X11
				if(output_methods & TO_X) {
					new_bar(p, obj->a, obj->b, (int) (entropy_perc * 255.0f));
				} else {
#endif /* X11 */
					if(!obj->a) obj->a = DEFAULT_BAR_WIDTH_NO_X;
					new_bar_in_shell(p, p_max_size, (int) (entropy_perc * 100.0f), obj->a);
#ifdef X11
				}
#endif /* X11 */
			}
#ifdef IBM
			OBJ(smapi) {
				char *s;
				if(obj->data.s) {
					s = smapi_get_val(obj->data.s);
					snprintf(p, p_max_size, "%s", s);
					free(s);
				}
			}
			OBJ(if_smapi_bat_installed) {
				int idx;
				if(obj->data.ifblock.s && sscanf(obj->data.ifblock.s, "%i", &idx) == 1) {
					if(!smapi_bat_installed(idx)) {
						DO_JUMP;
					}
				} else
					NORM_ERR("argument to if_smapi_bat_installed must be an integer");
			}
			OBJ(smapi_bat_perc) {
				int idx, val;
				if(obj->data.s && sscanf(obj->data.s, "%i", &idx) == 1) {
					val = smapi_bat_installed(idx) ?
						smapi_get_bat_int(idx, "remaining_percent") : 0;
					percent_print(p, p_max_size, val);
				} else
					NORM_ERR("argument to smapi_bat_perc must be an integer");
			}
			OBJ(smapi_bat_temp) {
				int idx, val;
				if(obj->data.s && sscanf(obj->data.s, "%i", &idx) == 1) {
					val = smapi_bat_installed(idx) ?
						smapi_get_bat_int(idx, "temperature") : 0;
					/* temperature is in milli degree celsius */
					temp_print(p, p_max_size, val / 1000, TEMP_CELSIUS);
				} else
					NORM_ERR("argument to smapi_bat_temp must be an integer");
			}
			OBJ(smapi_bat_power) {
				int idx, val;
				if(obj->data.s && sscanf(obj->data.s, "%i", &idx) == 1) {
					val = smapi_bat_installed(idx) ?
						smapi_get_bat_int(idx, "power_now") : 0;
					/* power_now is in mW, set to W with one digit precision */
					snprintf(p, p_max_size, "%.1f", ((double)val / 1000));
				} else
					NORM_ERR("argument to smapi_bat_power must be an integer");
			}
#ifdef X11
			OBJ(smapi_bat_bar) {
				if(obj->data.i >= 0 && smapi_bat_installed(obj->data.i))
					new_bar(p, obj->a, obj->b, (int)
							(255 * smapi_get_bat_int(obj->data.i, "remaining_percent") / 100));
				else
					new_bar(p, obj->a, obj->b, 0);
			}
#endif /* X11 */
#endif /* IBM */
			OBJ(include) {
				if(obj->sub) {
					char buf[max_user_text];

					generate_text_internal(buf, max_user_text, *obj->sub, cur);
					snprintf(p, p_max_size, "%s", buf);
				} else {
					p[0] = 0;
				}
			}
			OBJ(blink) {
				//blinking like this can look a bit ugly if the chars in the font don't have the same width
				char buf[max_user_text];
				unsigned int j;

				generate_text_internal(buf, max_user_text, *obj->sub, cur);
				snprintf(p, p_max_size, "%s", buf);
				if(total_updates % 2) {
					for(j=0; p[j] != 0; j++) {
						p[j] = ' ';
					}
				}
			}
			OBJ(to_bytes) {
				char buf[max_user_text];
				long long bytes;
				char unit[16];	// 16 because we can also have long names (like mega-bytes)

				generate_text_internal(buf, max_user_text, *obj->sub, cur);
				if(sscanf(buf, "%lli%s", &bytes, unit) == 2 && strlen(unit) < 16){
					if(strncasecmp("b", unit, 1) == 0) snprintf(buf, max_user_text, "%lli", bytes);
					else if(strncasecmp("k", unit, 1) == 0) snprintf(buf, max_user_text, "%lli", bytes * 1024);
					else if(strncasecmp("m", unit, 1) == 0) snprintf(buf, max_user_text, "%lli", bytes * 1024 * 1024);
					else if(strncasecmp("g", unit, 1) == 0) snprintf(buf, max_user_text, "%lli", bytes * 1024 * 1024 * 1024);
					else if(strncasecmp("t", unit, 1) == 0) snprintf(buf, max_user_text, "%lli", bytes * 1024 * 1024 * 1024 * 1024);
				}
				snprintf(p, p_max_size, "%s", buf);
			}
			OBJ(scroll) {
				unsigned int j, colorchanges = 0, frontcolorchanges = 0, visibcolorchanges = 0, strend;
				char *pwithcolors;
				char buf[max_user_text];
				generate_text_internal(buf, max_user_text,
				                       *obj->sub, cur);
				for(j = 0; buf[j] != 0; j++) {
					switch(buf[j]) {
					case '\n':	//place all the lines behind each other with LINESEPARATOR between them
#define LINESEPARATOR '|'
						buf[j]=LINESEPARATOR;
						break;
					case SPECIAL_CHAR:
						colorchanges++;
						break;
					}
				}
				//no scrolling necessary if the length of the text to scroll is too short
				if (strlen(buf) - colorchanges <= obj->data.scroll.show) {
					snprintf(p, p_max_size, "%s", buf);
					break;
				}
				//make sure a colorchange at the front is not part of the string we are going to show
				while(*(buf + obj->data.scroll.start) == SPECIAL_CHAR) {
					obj->data.scroll.start++;
				}
				//place all chars that should be visible in p, including colorchanges
				for(j=0; j < obj->data.scroll.show + visibcolorchanges; j++) {
					p[j] = *(buf + obj->data.scroll.start + j);
					if(p[j] == SPECIAL_CHAR) {
						visibcolorchanges++;
					}
					//if there is still room fill it with spaces
					if( ! p[j]) break;
				}
				for(; j < obj->data.scroll.show + visibcolorchanges; j++) {
					p[j] = ' ';
				}
				p[j] = 0;
				//count colorchanges in front of the visible part and place that many colorchanges in front of the visible part
				for(j = 0; j < obj->data.scroll.start; j++) {
					if(buf[j] == SPECIAL_CHAR) frontcolorchanges++;
				}
				pwithcolors=malloc(strlen(p) + 1 + colorchanges - visibcolorchanges);
				for(j = 0; j < frontcolorchanges; j++) {
					pwithcolors[j] = SPECIAL_CHAR;
				}
				pwithcolors[j] = 0;
				strcat(pwithcolors,p);
				strend = strlen(pwithcolors);
				//and place the colorchanges not in front or in the visible part behind the visible part
				for(j = 0; j < colorchanges - frontcolorchanges - visibcolorchanges; j++) {
					pwithcolors[strend + j] = SPECIAL_CHAR;
				}
				pwithcolors[strend + j] = 0;
				strcpy(p, pwithcolors);
				free(pwithcolors);
				//scroll
				obj->data.scroll.start += obj->data.scroll.step;
				if(buf[obj->data.scroll.start] == 0){
					 obj->data.scroll.start = 0;
				}
#ifdef X11
				//reset color when scroll is finished
				new_fg(p + strlen(p), obj->data.scroll.resetcolor);
#endif
			}
			OBJ(combine) {
				char buf[2][max_user_text];
				int i, j;
				long longest=0;
				int nextstart;
				int nr_rows[2];
				struct llrows {
					char* row;
					struct llrows* next;
				};
				struct llrows *ll_rows[2], *current[2];
				struct text_object * objsub = obj->sub;

				p[0]=0;
				for(i=0; i<2; i++) {
					nr_rows[i] = 1;
					nextstart = 0;
					ll_rows[i] = malloc(sizeof(struct llrows));
					current[i] = ll_rows[i];
					for(j=0; j<i; j++) objsub = objsub->sub;
					generate_text_internal(buf[i], max_user_text, *objsub, cur);
					for(j=0; buf[i][j] != 0; j++) {
						if(buf[i][j] == '\t') buf[i][j] = ' ';
						if(buf[i][j] == '\n') {
							buf[i][j] = 0;
							current[i]->row = strdup(buf[i]+nextstart);
							if(i==0 && (long)strlen(current[i]->row) > longest) longest = (long)strlen(current[i]->row);
							current[i]->next = malloc(sizeof(struct llrows));
							current[i] = current[i]->next;
							nextstart = j + 1;
							nr_rows[i]++;
						}
					}
					current[i]->row = strdup(buf[i]+nextstart);
					if(i==0 && (long)strlen(current[i]->row) > longest) longest = (long)strlen(current[i]->row);
					current[i]->next = NULL;
					current[i] = ll_rows[i];
				}
				for(j=0; j < (nr_rows[0] > nr_rows[1] ? nr_rows[0] : nr_rows[1] ); j++) {
					if(current[0]) {
						strcat(p, current[0]->row);
						i=strlen(current[0]->row);
					}else i = 0;
					while(i < longest) {
						strcat(p, " ");
						i++;
					}
					if(current[1]) {
						strcat(p, obj->data.combine.seperation);
						strcat(p, current[1]->row);
					}
					strcat(p, "\n");
					#ifdef HAVE_OPENMP
					#pragma omp parallel for schedule(dynamic,10)
					#endif /* HAVE_OPENMP */
					for(i=0; i<2; i++) if(current[i]) current[i]=current[i]->next;
				}
				#ifdef HAVE_OPENMP
				#pragma omp parallel for schedule(dynamic,10)
				#endif /* HAVE_OPENMP */
				for(i=0; i<2; i++) {
					while(ll_rows[i] != NULL) {
						current[i]=ll_rows[i];
						free(current[i]->row);
						ll_rows[i]=current[i]->next;
						free(current[i]);
					}
				}
			}
#ifdef NVIDIA
			OBJ(nvidia) {
				int value = get_nvidia_value(obj->data.nvidia.type, display);
				if(value == -1)
					snprintf(p, p_max_size, "N/A");
				else if (obj->data.nvidia.type == NV_TEMP)
					temp_print(p, p_max_size, (double)value, TEMP_CELSIUS);
				else if (obj->data.nvidia.print_as_float &&
						value > 0 && value < 100)
					snprintf(p, p_max_size, "%.1f", (float)value);
				else
					snprintf(p, p_max_size, "%d", value);
			}
#endif /* NVIDIA */
#ifdef APCUPSD
			OBJ(apcupsd) {
				/* This is just a meta-object to set host:port */
			}
			OBJ(apcupsd_name) {
				snprintf(p, p_max_size, "%s",
						 cur->apcupsd.items[APCUPSD_NAME]);
			}
			OBJ(apcupsd_model) {
				snprintf(p, p_max_size, "%s",
						 cur->apcupsd.items[APCUPSD_MODEL]);
			}
			OBJ(apcupsd_upsmode) {
				snprintf(p, p_max_size, "%s",
						 cur->apcupsd.items[APCUPSD_UPSMODE]);
			}
			OBJ(apcupsd_cable) {
				snprintf(p, p_max_size, "%s",
						 cur->apcupsd.items[APCUPSD_CABLE]);
			}
			OBJ(apcupsd_status) {
				snprintf(p, p_max_size, "%s",
						 cur->apcupsd.items[APCUPSD_STATUS]);
			}
			OBJ(apcupsd_linev) {
				snprintf(p, p_max_size, "%s",
						 cur->apcupsd.items[APCUPSD_LINEV]);
			}
			OBJ(apcupsd_load) {
				snprintf(p, p_max_size, "%s",
						 cur->apcupsd.items[APCUPSD_LOAD]);
			}
			OBJ(apcupsd_loadbar) {
				double progress;
#ifdef X11
				if(output_methods & TO_X) {
					progress = atof(cur->apcupsd.items[APCUPSD_LOAD]) / 100.0 * 255.0;
					new_bar(p, obj->a, obj->b, (int) progress);
				} else {
#endif /* X11 */
					progress = atof(cur->apcupsd.items[APCUPSD_LOAD]);
					if(!obj->a) obj->a = DEFAULT_BAR_WIDTH_NO_X;
					new_bar_in_shell(p, p_max_size, (int) progress, obj->a);
#ifdef X11
				}
#endif /* X11 */
			}
#ifdef X11
			OBJ(apcupsd_loadgraph) {
				double progress;
				progress =	atof(cur->apcupsd.items[APCUPSD_LOAD]);
				new_graph(p, obj->a, obj->b, obj->c, obj->d,
						  (int)progress, 100, 1, obj->char_a, obj->char_b);
			}
			OBJ(apcupsd_loadgauge) {
				double progress;
				progress =	atof(cur->apcupsd.items[APCUPSD_LOAD]) / 100.0 * 255.0;
				new_gauge(p, obj->a, obj->b,
						  (int)progress);
			}
#endif /* X11 */
			OBJ(apcupsd_charge) {
				snprintf(p, p_max_size, "%s",
						 cur->apcupsd.items[APCUPSD_CHARGE]);
			}
			OBJ(apcupsd_timeleft) {
				snprintf(p, p_max_size, "%s",
						 cur->apcupsd.items[APCUPSD_TIMELEFT]);
			}
			OBJ(apcupsd_temp) {
				snprintf(p, p_max_size, "%s",
						 cur->apcupsd.items[APCUPSD_TEMP]);
			}
			OBJ(apcupsd_lastxfer) {
				snprintf(p, p_max_size, "%s",
						 cur->apcupsd.items[APCUPSD_LASTXFER]);
			}
#endif /* APCUPSD */
			break;
		}
#undef DO_JUMP


		{
			unsigned int a = strlen(p);

#ifdef HAVE_ICONV
			if (a > 0 && iconv_converting && iconv_selected > 0
					&& (iconv_cd[iconv_selected - 1] != (iconv_t) (-1))) {
				int bytes;
				size_t dummy1, dummy2;
#ifdef __FreeBSD__
				const char *ptr = buff_in;
#else
				char *ptr = buff_in;
#endif
				char *outptr = p;

				dummy1 = dummy2 = a;

				strncpy(buff_in, p, p_max_size);

				iconv(*iconv_cd[iconv_selected - 1], NULL, NULL, NULL, NULL);
				while (dummy1 > 0) {
					bytes = iconv(*iconv_cd[iconv_selected - 1], &ptr, &dummy1,
							&outptr, &dummy2);
					if (bytes == -1) {
						NORM_ERR("Iconv codeset conversion failed");
						break;
					}
				}

				/* It is nessecary when we are converting from multibyte to
				 * singlebyte codepage */
				a = outptr - p;
			}
#endif /* HAVE_ICONV */
			if (obj->type != OBJ_text && obj->type != OBJ_execp && obj->type != OBJ_execpi) {
				substitute_newlines(p, a - 2);
			}
			p += a;
			p_max_size -= a;
		}
		obj = obj->next;
	}
#ifdef X11
	/* load any new fonts we may have had */
	if (need_to_load_fonts) {
		load_fonts();
	}
#endif /* X11 */
}

void evaluate(const char *text, char *buffer)
{
	struct information *tmp_info;
	struct text_object subroot;

	tmp_info = malloc(sizeof(struct information));
	memcpy(tmp_info, &info, sizeof(struct information));
	parse_conky_vars(&subroot, text, buffer, tmp_info);
	DBGP("evaluated '%s' to '%s'", text, buffer);

	free_text_objects(&subroot, 1);
	free(tmp_info);
}

double current_update_time, next_update_time, last_update_time;

static void generate_text(void)
{
	struct information *cur = &info;
	char *p;

	special_count = 0;

	/* update info */

	current_update_time = get_time();

	update_stuff();

	/* add things to the buffer */

	/* generate text */

	p = text_buffer;

	generate_text_internal(p, max_user_text, global_root_object, cur);

	if (stuff_in_uppercase) {
		char *tmp_p;

		tmp_p = text_buffer;
		while (*tmp_p) {
			*tmp_p = toupper(*tmp_p);
			tmp_p++;
		}
	}

	next_update_time += update_interval;
	if (next_update_time < get_time()) {
		next_update_time = get_time() + update_interval;
	} else if (next_update_time > get_time() + update_interval) {
		next_update_time = get_time() + update_interval;
	}
	last_update_time = current_update_time;
	total_updates++;
}

void set_update_interval(double interval)
{
	update_interval = interval;
	update_interval_old = interval;
}

static inline int get_string_width(const char *s)
{
#ifdef X11
	if (output_methods & TO_X) {
		return *s ? calc_text_width(s, strlen(s)) : 0;
	}
#endif /* X11 */
	return strlen(s);
}

#ifdef X11
static int get_string_width_special(char *s, int special_index)
{
	char *p, *final;
	int idx = 1;
	int width = 0;
	long i;

	if ((output_methods & TO_X) == 0) {
		return (s) ? strlen(s) : 0;
	}

	if (!s) {
		return 0;
	}

	p = strndup(s, text_buffer_size);
	final = p;

	while (*p) {
		if (*p == SPECIAL_CHAR) {
			/* shift everything over by 1 so that the special char
			 * doesn't mess up the size calculation */
			for (i = 0; i < (long)strlen(p); i++) {
				*(p + i) = *(p + i + 1);
			}
			if (specials[special_index + idx].type == GRAPH
					|| specials[special_index + idx].type == GAUGE
					|| specials[special_index + idx].type == BAR) {
				width += specials[special_index + idx].width;
			}
			idx++;
		} else if (*p == SECRIT_MULTILINE_CHAR) {
			*p = 0;
			break;
		} else {
			p++;
		}
	}
	if (strlen(final) > 1) {
		width += calc_text_width(final, strlen(final));
	}
	free(final);
	return width;
}

static int text_size_updater(char *s, int special_index);

int last_font_height;
static void update_text_area(void)
{
	int x = 0, y = 0;

	if ((output_methods & TO_X) == 0)
		return;
	/* update text size if it isn't fixed */
#ifdef OWN_WINDOW
	if (!fixed_size)
#endif
	{
		text_width = minimum_width;
		text_height = 0;
		last_font_height = font_height();
		for_each_line(text_buffer, text_size_updater);
		text_width += 1;
		if (text_height < minimum_height) {
			text_height = minimum_height;
		}
		if (text_width > maximum_width && maximum_width > 0) {
			text_width = maximum_width;
		}
	}

	/* get text position on workarea */
	switch (text_alignment) {
		case TOP_LEFT:
			x = gap_x;
			y = gap_y;
			break;

		case TOP_RIGHT:
			x = workarea[2] - text_width - gap_x;
			y = gap_y;
			break;

		case TOP_MIDDLE:
			x = workarea[2] / 2 - text_width / 2 - gap_x;
			y = gap_y;
			break;

		default:
		case BOTTOM_LEFT:
			x = gap_x;
			y = workarea[3] - text_height - gap_y;
			break;

		case BOTTOM_RIGHT:
			x = workarea[2] - text_width - gap_x;
			y = workarea[3] - text_height - gap_y;
			break;

		case BOTTOM_MIDDLE:
			x = workarea[2] / 2 - text_width / 2 - gap_x;
			y = workarea[3] - text_height - gap_y;
			break;

		case MIDDLE_LEFT:
			x = gap_x;
			y = workarea[3] / 2 - text_height / 2 - gap_y;
			break;

		case MIDDLE_RIGHT:
			x = workarea[2] - text_width - gap_x;
			y = workarea[3] / 2 - text_height / 2 - gap_y;
			break;

#ifdef OWN_WINDOW
		case NONE:	// Let the WM manage the window
			x = window.x;
			y = window.y;

			fixed_pos = 1;
			fixed_size = 1;
			break;
#endif
	}
#ifdef OWN_WINDOW

	if (own_window && !fixed_pos) {
		x += workarea[0];
		y += workarea[1];
		text_start_x = window.border_inner_margin + window.border_outer_margin + window.border_width;
		text_start_y = window.border_inner_margin + window.border_outer_margin + window.border_width;
		window.x = x - window.border_inner_margin - window.border_outer_margin - window.border_width;
		window.y = y - window.border_inner_margin - window.border_outer_margin - window.border_width;
	} else
#endif
	{
		/* If window size doesn't match to workarea's size,
		 * then window probably includes panels (gnome).
		 * Blah, doesn't work on KDE. */
		if (workarea[2] != window.width || workarea[3] != window.height) {
			y += workarea[1];
			x += workarea[0];
		}

		text_start_x = x;
		text_start_y = y;
	}
#ifdef HAVE_LUA
	/* update lua window globals */
	llua_update_window_table(text_start_x, text_start_y, text_width, text_height);
#endif /* HAVE_LUA */
}

/* drawing stuff */

static int cur_x, cur_y;	/* current x and y for drawing */
#endif
//draw_mode also without X11 because we only need to print to stdout with FG
static int draw_mode;		/* FG, BG or OUTLINE */
#ifdef X11
static long current_color;

static int text_size_updater(char *s, int special_index)
{
	int w = 0;
	char *p;

	if ((output_methods & TO_X) == 0)
		return 0;
	/* get string widths and skip specials */
	p = s;
	while (*p) {
		if (*p == SPECIAL_CHAR) {
			*p = '\0';
			w += get_string_width(s);
			*p = SPECIAL_CHAR;

			if (specials[special_index].type == BAR
					|| specials[special_index].type == GAUGE
					|| specials[special_index].type == GRAPH) {
				w += specials[special_index].width;
				if (specials[special_index].height > last_font_height) {
					last_font_height = specials[special_index].height;
					last_font_height += font_height();
				}
			} else if (specials[special_index].type == OFFSET) {
				if (specials[special_index].arg > 0) {
					w += specials[special_index].arg;
				}
			} else if (specials[special_index].type == VOFFSET) {
				last_font_height += specials[special_index].arg;
			} else if (specials[special_index].type == GOTO) {
				if (specials[special_index].arg > cur_x) {
					w = (int) specials[special_index].arg;
				}
			} else if (specials[special_index].type == TAB) {
				int start = specials[special_index].arg;
				int step = specials[special_index].width;

				if (!step || step < 0) {
					step = 10;
				}
				w += step - (cur_x - text_start_x - start) % step;
			} else if (specials[special_index].type == FONT) {
				selected_font = specials[special_index].font_added;
				if (font_height() > last_font_height) {
					last_font_height = font_height();
				}
			}

			special_index++;
			s = p + 1;
		} else if (*p == SECRIT_MULTILINE_CHAR) {
			int lw;
			*p = '\0';
			lw = get_string_width(s);
			*p = SECRIT_MULTILINE_CHAR;
			s = p + 1;
			w = lw > w ? lw : w;
			text_height += last_font_height;
		}
		p++;
	}
	w += get_string_width(s);
	if (w > text_width) {
		text_width = w;
	}
	if (text_width > maximum_width && maximum_width) {
		text_width = maximum_width;
	}

	text_height += last_font_height;
	last_font_height = font_height();
	return special_index;
}
#endif /* X11 */

static inline void set_foreground_color(long c)
{
#ifdef X11
	if (output_methods & TO_X) {
		current_color = c;
		XSetForeground(display, window.gc, c);
	}
#endif /* X11 */
#ifdef NCURSES
	if (output_methods & TO_NCURSES) {
		attron(COLOR_PAIR(c));
	}
#endif /* NCURSES */
	return;
}

static void draw_string(const char *s)
{
	int i, i2, pos, width_of_s;
	int max = 0;
	int added;
	char *s_with_newlines;

	if (s[0] == '\0') {
		return;
	}

	width_of_s = get_string_width(s);
	s_with_newlines = strdup(s);
	for(i = 0; i < (int) strlen(s_with_newlines); i++) {
		if(s_with_newlines[i] == SECRIT_MULTILINE_CHAR) {
			s_with_newlines[i] = '\n';
		}
	}
	if ((output_methods & TO_STDOUT) && draw_mode == FG) {
		printf("%s\n", s_with_newlines);
		if (extra_newline) fputc('\n', stdout);
		fflush(stdout);	/* output immediately, don't buffer */
	}
	if ((output_methods & TO_STDERR) && draw_mode == FG) {
		fprintf(stderr, "%s\n", s_with_newlines);
		fflush(stderr);	/* output immediately, don't buffer */
	}
	if ((output_methods & OVERWRITE_FILE) && draw_mode == FG && overwrite_fpointer) {
		fprintf(overwrite_fpointer, "%s\n", s_with_newlines);
	}
	if ((output_methods & APPEND_FILE) && draw_mode == FG && append_fpointer) {
		fprintf(append_fpointer, "%s\n", s_with_newlines);
	}
#ifdef NCURSES
	if ((output_methods & TO_NCURSES) && draw_mode == FG) {
		printw("%s", s_with_newlines);
	}
#endif
	free(s_with_newlines);
	memset(tmpstring1, 0, text_buffer_size);
	memset(tmpstring2, 0, text_buffer_size);
	strncpy(tmpstring1, s, text_buffer_size - 1);
	pos = 0;
	added = 0;

#ifdef X11
	if (output_methods & TO_X) {
		max = ((text_width - width_of_s) / get_string_width(" "));
	}
#endif /* X11 */
	/* This code looks for tabs in the text and coverts them to spaces.
	 * The trick is getting the correct number of spaces, and not going
	 * over the window's size without forcing the window larger. */
	for (i = 0; i < (int) text_buffer_size; i++) {
		if (tmpstring1[i] == '\t') {
			i2 = 0;
			for (i2 = 0; i2 < (8 - (1 + pos) % 8) && added <= max; i2++) {
				/* guard against overrun */
				tmpstring2[MIN(pos + i2, (int)text_buffer_size - 1)] = ' ';
				added++;
			}
			pos += i2;
		} else {
			/* guard against overrun */
			tmpstring2[MIN(pos, (int) text_buffer_size - 1)] = tmpstring1[i];
			pos++;
		}
	}
#ifdef X11
	if (output_methods & TO_X) {
		if (text_width == maximum_width) {
			/* this means the text is probably pushing the limit,
			 * so we'll chop it */
			while (cur_x + get_string_width(tmpstring2) - text_start_x
					> maximum_width && strlen(tmpstring2) > 0) {
				tmpstring2[strlen(tmpstring2) - 1] = '\0';
			}
		}
	}
#endif /* X11 */
	s = tmpstring2;
#ifdef X11
	if (output_methods & TO_X) {
#ifdef XFT
		if (use_xft) {
			XColor c;
			XftColor c2;

			c.pixel = current_color;
			XQueryColor(display, DefaultColormap(display, screen), &c);

			c2.pixel = c.pixel;
			c2.color.red = c.red;
			c2.color.green = c.green;
			c2.color.blue = c.blue;
			c2.color.alpha = fonts[selected_font].font_alpha;
			if (utf8_mode) {
				XftDrawStringUtf8(window.xftdraw, &c2, fonts[selected_font].xftfont,
					cur_x, cur_y, (const XftChar8 *) s, strlen(s));
			} else {
				XftDrawString8(window.xftdraw, &c2, fonts[selected_font].xftfont,
					cur_x, cur_y, (const XftChar8 *) s, strlen(s));
			}
		} else
#endif
		{
			XDrawString(display, window.drawable, window.gc, cur_x, cur_y, s,
				strlen(s));
		}
		cur_x += width_of_s;
	}
#endif /* X11 */
	memcpy(tmpstring1, s, text_buffer_size);
}

int draw_each_line_inner(char *s, int special_index, int last_special_applied)
{
#ifdef X11
	int font_h = font_height();
	int cur_y_add = 0;
#endif /* X11 */
	char *recurse = 0;
	char *p = s;
	int last_special_needed = -1;
	int orig_special_index = special_index;

#ifdef X11
	cur_x = text_start_x;
	cur_y += font_ascent();
#endif /* X11 */

	while (*p) {
		if (*p == SECRIT_MULTILINE_CHAR) {
			/* special newline marker for multiline objects */
			recurse = p + 1;
			*p = '\0';
			break;
		}
		if (*p == SPECIAL_CHAR || last_special_applied > -1) {
#ifdef X11
			int w = 0;
#endif /* X11 */

			/* draw string before special, unless we're dealing multiline
			 * specials */
			if (last_special_applied > -1) {
				special_index = last_special_applied;
			} else {
				*p = '\0';
				draw_string(s);
				*p = SPECIAL_CHAR;
				s = p + 1;
			}
			/* draw special */
			switch (specials[special_index].type) {
#ifdef X11
				case HORIZONTAL_LINE:
				{
					int h = specials[special_index].height;
					int mid = font_ascent() / 2;

					w = text_start_x + text_width - cur_x;

					XSetLineAttributes(display, window.gc, h, LineSolid,
						CapButt, JoinMiter);
					XDrawLine(display, window.drawable, window.gc, cur_x,
						cur_y - mid / 2, cur_x + w, cur_y - mid / 2);
					break;
				}

				case STIPPLED_HR:
				{
					int h = specials[special_index].height;
					int tmp_s = specials[special_index].arg;
					int mid = font_ascent() / 2;
					char ss[2] = { tmp_s, tmp_s };

					w = text_start_x + text_width - cur_x - 1;
					XSetLineAttributes(display, window.gc, h, LineOnOffDash,
						CapButt, JoinMiter);
					XSetDashes(display, window.gc, 0, ss, 2);
					XDrawLine(display, window.drawable, window.gc, cur_x,
						cur_y - mid / 2, cur_x + w, cur_y - mid / 2);
					break;
				}

				case BAR:
				{
					int h, bar_usage, by;
					if (cur_x - text_start_x > maximum_width
							&& maximum_width > 0) {
						break;
					}
					h = specials[special_index].height;
					bar_usage = specials[special_index].arg;
					by = cur_y - (font_ascent() / 2) - 1;

					if (h < font_h) {
						by -= h / 2 - 1;
					}
					w = specials[special_index].width;
					if (w == 0) {
						w = text_start_x + text_width - cur_x - 1;
					}
					if (w < 0) {
						w = 0;
					}

					XSetLineAttributes(display, window.gc, 1, LineSolid,
						CapButt, JoinMiter);

					XDrawRectangle(display, window.drawable, window.gc, cur_x,
						by, w, h);
					XFillRectangle(display, window.drawable, window.gc, cur_x,
						by, w * bar_usage / 255, h);
					if (h > cur_y_add
							&& h > font_h) {
						cur_y_add = h;
					}
					break;
				}

				case GAUGE: /* new GAUGE  */
				{
					int h, by = 0;
					unsigned long last_colour = current_color;
#ifdef MATH
					float angle, px, py;
					int usage;
#endif /* MATH */

					if (cur_x - text_start_x > maximum_width
							&& maximum_width > 0) {
						break;
					}

					h = specials[special_index].height;
					by = cur_y - (font_ascent() / 2) - 1;

					if (h < font_h) {
						by -= h / 2 - 1;
					}
					w = specials[special_index].width;
					if (w == 0) {
						w = text_start_x + text_width - cur_x - 1;
					}
					if (w < 0) {
						w = 0;
					}

					XSetLineAttributes(display, window.gc, 1, LineSolid,
							CapButt, JoinMiter);

					XDrawArc(display, window.drawable, window.gc,
							cur_x, by, w, h * 2, 0, 180*64);

#ifdef MATH
					usage = specials[special_index].arg;
					angle = (M_PI)*(float)(usage)/255.;
					px = (float)(cur_x+(w/2.))-(float)(w/2.)*cos(angle);
					py = (float)(by+(h))-(float)(h)*sin(angle);

					XDrawLine(display, window.drawable, window.gc,
							cur_x + (w/2.), by+(h), (int)(px), (int)(py));
#endif /* MATH */

					if (h > cur_y_add
							&& h > font_h) {
						cur_y_add = h;
					}

					set_foreground_color(last_colour);

					break;

				}

				case GRAPH:
				{
					int h, by, i = 0, j = 0;
					int colour_idx = 0;
					unsigned long last_colour = current_color;
					unsigned long *tmpcolour = 0;
					if (cur_x - text_start_x > maximum_width
							&& maximum_width > 0) {
						break;
					}
					h = specials[special_index].height;
					by = cur_y - (font_ascent() / 2) - 1;

					if (h < font_h) {
						by -= h / 2 - 1;
					}
					w = specials[special_index].width;
					if (w == 0) {
						w = text_start_x + text_width - cur_x - 1;
					}
					if (w < 0) {
						w = 0;
					}
					if (draw_graph_borders) {
						XSetLineAttributes(display, window.gc, 1, LineSolid,
							CapButt, JoinMiter);
						XDrawRectangle(display, window.drawable, window.gc,
							cur_x, by, w, h);
					}
					XSetLineAttributes(display, window.gc, 1, LineSolid,
						CapButt, JoinMiter);

					if (specials[special_index].last_colour != 0
							|| specials[special_index].first_colour != 0) {
						tmpcolour = do_gradient(w - 1, specials[special_index].last_colour, specials[special_index].first_colour);
					}
					colour_idx = 0;
					for (i = w - 2; i > -1; i--) {
						if (specials[special_index].last_colour != 0
								|| specials[special_index].first_colour != 0) {
							if (specials[special_index].tempgrad) {
#ifdef DEBUG_lol
								assert(
										(int)((float)(w - 2) - specials[special_index].graph[j] *
											(w - 2) / (float)specials[special_index].graph_scale)
										< w - 1
									  );
								assert(
										(int)((float)(w - 2) - specials[special_index].graph[j] *
											(w - 2) / (float)specials[special_index].graph_scale)
										> -1
									  );
								if (specials[special_index].graph[j] == specials[special_index].graph_scale) {
									assert(
											(int)((float)(w - 2) - specials[special_index].graph[j] *
												(w - 2) / (float)specials[special_index].graph_scale)
											== 0
										  );
								}
#endif /* DEBUG_lol */
								XSetForeground(display, window.gc, tmpcolour[
										(int)((float)(w - 2) - specials[special_index].graph[j] *
											(w - 2) / (float)specials[special_index].graph_scale)
										]);
							} else {
								XSetForeground(display, window.gc, tmpcolour[colour_idx++]);
							}
						}
						/* this is mugfugly, but it works */
						XDrawLine(display, window.drawable, window.gc,
								cur_x + i + 1, by + h, cur_x + i + 1,
								round_to_int((double)by + h - specials[special_index].graph[j] *
									(h - 1) / specials[special_index].graph_scale));
						if ((w - i) / ((float) (w - 2) /
									(specials[special_index].graph_width)) > j
								&& j < MAX_GRAPH_DEPTH - 3) {
							j++;
						}
					}
					if (tmpcolour) free(tmpcolour);
					if (h > cur_y_add
							&& h > font_h) {
						cur_y_add = h;
					}
					/* if (draw_mode == BG) {
						set_foreground_color(default_bg_color);
					} else if (draw_mode == OUTLINE) {
						set_foreground_color(default_out_color);
					} else {
						set_foreground_color(default_fg_color);
					} */
					if (show_graph_range) {
						int tmp_x = cur_x;
						int tmp_y = cur_y;
						unsigned short int seconds = update_interval * w;
						char *tmp_day_str;
						char *tmp_hour_str;
						char *tmp_min_str;
						char *tmp_sec_str;
						char *tmp_str;
						unsigned short int timeunits;
						if (seconds != 0) {
							timeunits = seconds / 86400; seconds %= 86400;
							if (timeunits > 0) {
								asprintf(&tmp_day_str, "%dd", timeunits);
							} else {
								tmp_day_str = strdup("");
							}
							timeunits = seconds / 3600; seconds %= 3600;
							if (timeunits > 0) {
								asprintf(&tmp_hour_str, "%dh", timeunits);
							} else {
								tmp_hour_str = strdup("");
							}
							timeunits = seconds / 60; seconds %= 60;
							if (timeunits > 0) {
								asprintf(&tmp_min_str, "%dm", timeunits);
							} else {
								tmp_min_str = strdup("");
							}
							if (seconds > 0) {
								asprintf(&tmp_sec_str, "%ds", seconds);
							} else {
								tmp_sec_str = strdup("");
							}
							asprintf(&tmp_str, "%s%s%s%s", tmp_day_str, tmp_hour_str, tmp_min_str, tmp_sec_str);
							free(tmp_day_str); free(tmp_hour_str); free(tmp_min_str); free(tmp_sec_str);
						} else {
							asprintf(&tmp_str, "Range not possible"); // should never happen, but better safe then sorry
						}
						cur_x += (w / 2) - (font_ascent() * (strlen(tmp_str) / 2));
						cur_y += font_h / 2;
						draw_string(tmp_str);
						free(tmp_str);
						cur_x = tmp_x;
						cur_y = tmp_y;
					}
#ifdef MATH
					if (show_graph_scale && (specials[special_index].show_scale == 1)) {
						int tmp_x = cur_x;
						int tmp_y = cur_y;
						char *tmp_str;
						cur_x += font_ascent() / 2;
						cur_y += font_h / 2;
						tmp_str = (char *)
							calloc(log10(floor(specials[special_index].graph_scale)) + 4,
									sizeof(char));
						sprintf(tmp_str, "%.1f", specials[special_index].graph_scale);
						draw_string(tmp_str);
						free(tmp_str);
						cur_x = tmp_x;
						cur_y = tmp_y;
					}
#endif
					set_foreground_color(last_colour);
					break;
				}

				case FONT:
				{
					int old = font_ascent();

					cur_y -= font_ascent();
					selected_font = specials[special_index].font_added;
					set_font();
					if (cur_y + font_ascent() < cur_y + old) {
						cur_y += old;
					} else {
						cur_y += font_ascent();
					}
					font_h = font_height();
					break;
				}
#endif /* X11 */
				case FG:
					if (draw_mode == FG) {
						set_foreground_color(specials[special_index].arg);
					}
					break;

#ifdef X11
				case BG:
					if (draw_mode == BG) {
						set_foreground_color(specials[special_index].arg);
					}
					break;

				case OUTLINE:
					if (draw_mode == OUTLINE) {
						set_foreground_color(specials[special_index].arg);
					}
					break;

				case OFFSET:
					w += specials[special_index].arg;
					last_special_needed = special_index;
					break;

				case VOFFSET:
					cur_y += specials[special_index].arg;
					break;

				case GOTO:
					if (specials[special_index].arg >= 0) {
						cur_x = (int) specials[special_index].arg;
					}
					last_special_needed = special_index;
					break;

				case TAB:
				{
					int start = specials[special_index].arg;
					int step = specials[special_index].width;

					if (!step || step < 0) {
						step = 10;
					}
					w = step - (cur_x - text_start_x - start) % step;
					last_special_needed = special_index;
					break;
				}

				case ALIGNR:
				{
					/* TODO: add back in "+ window.border_inner_margin" to the end of
					 * this line? */
					int pos_x = text_start_x + text_width -
						get_string_width_special(s, special_index);

					/* printf("pos_x %i text_start_x %i text_width %i cur_x %i "
						"get_string_width(p) %i gap_x %i "
						"specials[special_index].arg %i window.border_inner_margin %i "
						"window.border_width %i\n", pos_x, text_start_x, text_width,
						cur_x, get_string_width_special(s), gap_x,
						specials[special_index].arg, window.border_inner_margin,
						window.border_width); */
					if (pos_x > specials[special_index].arg && pos_x > cur_x) {
						cur_x = pos_x - specials[special_index].arg;
					}
					last_special_needed = special_index;
					break;
				}

				case ALIGNC:
				{
					int pos_x = (text_width) / 2 - get_string_width_special(s,
							special_index) / 2 - (cur_x -
								text_start_x);
					/* int pos_x = text_start_x + text_width / 2 -
						get_string_width_special(s) / 2; */

					/* printf("pos_x %i text_start_x %i text_width %i cur_x %i "
						"get_string_width(p) %i gap_x %i "
						"specials[special_index].arg %i\n", pos_x, text_start_x,
						text_width, cur_x, get_string_width(s), gap_x,
						specials[special_index].arg); */
					if (pos_x > specials[special_index].arg) {
						w = pos_x - specials[special_index].arg;
					}
					last_special_needed = special_index;
					break;
				}
#endif /* X11 */
			}

#ifdef X11
			cur_x += w;
#endif /* X11 */

			if (special_index != last_special_applied) {
				special_index++;
			} else {
				special_index = orig_special_index;
				last_special_applied = -1;
			}
		}
		p++;
	}

#ifdef X11
	cur_y += cur_y_add;
#endif /* X11 */
	draw_string(s);
#ifdef NCURSES
	if (output_methods & TO_NCURSES) {
		printw("\n");
	}
#endif /* NCURSES */
#ifdef X11
	cur_y += font_descent();
#endif /* X11 */
	if (recurse && *recurse) {
		special_index = draw_each_line_inner(recurse, special_index, last_special_needed);
		*(recurse - 1) = SECRIT_MULTILINE_CHAR;
	}
	return special_index;
}

static int draw_line(char *s, int special_index)
{
#ifdef X11
	if (output_methods & TO_X) {
		return draw_each_line_inner(s, special_index, -1);
	}
#endif /* X11 */
#ifdef NCURSES
	if (output_methods & TO_NCURSES) {
		return draw_each_line_inner(s, special_index, -1);
	}
#endif /* NCURSES */
	draw_string(s);
	//'special_index - special_index' instead of 0 otherwise gcc complains about not using special_index when build without X11
	return special_index - special_index;
}

static void draw_text(void)
{
#ifdef X11
#ifdef HAVE_LUA
	llua_draw_pre_hook();
#endif /* HAVE_LUA */
	if (output_methods & TO_X) {
		cur_y = text_start_y;

		/* draw borders */
		if (draw_borders && window.border_width > 0) {
			if (stippled_borders) {
				char ss[2] = { stippled_borders, stippled_borders };
				XSetLineAttributes(display, window.gc, window.border_width, LineOnOffDash,
					CapButt, JoinMiter);
				XSetDashes(display, window.gc, 0, ss, 2);
			} else {
				XSetLineAttributes(display, window.gc, window.border_width, LineSolid,
					CapButt, JoinMiter);
			}

			XDrawRectangle(display, window.drawable, window.gc,
				text_start_x - window.border_inner_margin - window.border_width,
				text_start_y - window.border_inner_margin - window.border_width,
				text_width + window.border_inner_margin * 2 + window.border_width * 2,
				text_height + window.border_inner_margin * 2 + window.border_width * 2);
		}

		/* draw text */
	}
	setup_fonts();
#endif /* X11 */
#ifdef NCURSES
	init_pair(COLOR_WHITE, COLOR_WHITE, COLOR_BLACK);
	attron(COLOR_PAIR(COLOR_WHITE));
#endif /* NCURSES */
	for_each_line(text_buffer, draw_line);
#if defined(HAVE_LUA) && defined(X11)
	llua_draw_post_hook();
#endif /* HAVE_LUA */
}

static void draw_stuff(void)
{
	if (overwrite_file) {
		overwrite_fpointer = fopen(overwrite_file, "w");
		if(!overwrite_fpointer)
			NORM_ERR("Can't overwrite '%s' anymore", overwrite_file);
	}
	if (append_file) {
		append_fpointer = fopen(append_file, "a");
		if(!append_fpointer)
			NORM_ERR("Can't append '%s' anymore", append_file);
	}
#ifdef X11
	if (output_methods & TO_X) {
		selected_font = 0;
		if (draw_shades && !draw_outline) {
			text_start_x++;
			text_start_y++;
			set_foreground_color(default_bg_color);
			draw_mode = BG;
			draw_text();
			text_start_x--;
			text_start_y--;
		}

		if (draw_outline) {
			int i, j;
			selected_font = 0;

			for (i = -1; i < 2; i++) {
				for (j = -1; j < 2; j++) {
					if (i == 0 && j == 0) {
						continue;
					}
					text_start_x += i;
					text_start_y += j;
					set_foreground_color(default_out_color);
					draw_mode = OUTLINE;
					draw_text();
					text_start_x -= i;
					text_start_y -= j;
				}
			}
		}

		set_foreground_color(default_fg_color);
	}
#endif /* X11 */
	draw_mode = FG;
	draw_text();
#ifdef X11
	if (output_methods & TO_X) {
#ifdef HAVE_XDBE
		if (use_xdbe) {
			XdbeSwapInfo swap;

			swap.swap_window = window.window;
			swap.swap_action = XdbeBackground;
			XdbeSwapBuffers(display, &swap, 1);
		}
#endif
	}
#endif /* X11 */
	if(overwrite_fpointer) {
		fclose(overwrite_fpointer);
		overwrite_fpointer = 0;
	}
	if(append_fpointer) {
		fclose(append_fpointer);
		append_fpointer = 0;
	}
}

#ifdef X11
static void clear_text(int exposures)
{
#ifdef HAVE_XDBE
	if (use_xdbe) {
		/* The swap action is XdbeBackground, which clears */
		return;
	} else
#endif
	if (display && window.window) { // make sure these are !null
		/* there is some extra space for borders and outlines */
		XClearArea(display, window.window, text_start_x - window.border_inner_margin - window.border_outer_margin - window.border_width,
			text_start_y - window.border_inner_margin - window.border_outer_margin - window.border_width,
			text_width + window.border_inner_margin * 2 + window.border_outer_margin * 2 + window.border_width * 2,
			text_height + window.border_inner_margin * 2 + window.border_outer_margin * 2 + window.border_width * 2, exposures ? True : 0);
	}
}
#endif /* X11 */

static int need_to_update;

/* update_text() generates new text and clears old text area */
static void update_text(void)
{
#ifdef IMLIB2
	cimlib_cleanup();
#endif /* IMLIB2 */
	generate_text();
#ifdef X11
	if (output_methods & TO_X)
		clear_text(1);
#endif /* X11 */
	need_to_update = 1;
#ifdef HAVE_LUA
	llua_update_info(&info, update_interval);
#endif /* HAVE_LUA */
}

#ifdef HAVE_SYS_INOTIFY_H
int inotify_fd;
#endif

static void main_loop(void)
{
	int terminate = 0;
#ifdef SIGNAL_BLOCKING
	sigset_t newmask, oldmask;
#endif
	double t;
#ifdef HAVE_SYS_INOTIFY_H
	int inotify_config_wd = -1;
#define INOTIFY_EVENT_SIZE  (sizeof(struct inotify_event))
#define INOTIFY_BUF_LEN     (20 * (INOTIFY_EVENT_SIZE + 16))
	char inotify_buff[INOTIFY_BUF_LEN];
#endif /* HAVE_SYS_INOTIFY_H */


#ifdef SIGNAL_BLOCKING
	sigemptyset(&newmask);
	sigaddset(&newmask, SIGINT);
	sigaddset(&newmask, SIGTERM);
	sigaddset(&newmask, SIGUSR1);
#endif

	last_update_time = 0.0;
	next_update_time = get_time();
	info.looped = 0;
	while (terminate == 0 && (total_run_times == 0 || info.looped < total_run_times)) {
		if(update_interval_bat != NOBATTERY && update_interval_bat != update_interval_old) {
			char buf[max_user_text];

			get_battery_short_status(buf, max_user_text, "BAT0");
			if(buf[0] == 'D') {
				update_interval = update_interval_bat;
			} else {
				update_interval = update_interval_old;
			}
		}
		info.looped++;

#ifdef SIGNAL_BLOCKING
		/* block signals.  we will inspect for pending signals later */
		if (sigprocmask(SIG_BLOCK, &newmask, &oldmask) < 0) {
			CRIT_ERR(NULL, NULL, "unable to sigprocmask()");
		}
#endif

#ifdef X11
		if (output_methods & TO_X) {
			XFlush(display);

			/* wait for X event or timeout */

			if (!XPending(display)) {
				fd_set fdsr;
				struct timeval tv;
				int s;
				t = next_update_time - get_time();

				if (t < 0) {
					t = 0;
				} else if (t > update_interval) {
					t = update_interval;
				}

				tv.tv_sec = (long) t;
				tv.tv_usec = (long) (t * 1000000) % 1000000;
				FD_ZERO(&fdsr);
				FD_SET(ConnectionNumber(display), &fdsr);

				s = select(ConnectionNumber(display) + 1, &fdsr, 0, 0, &tv);
				if (s == -1) {
					if (errno != EINTR) {
						NORM_ERR("can't select(): %s", strerror(errno));
					}
				} else {
					/* timeout */
					if (s == 0) {
						update_text();
					}
				}
			}

			if (need_to_update) {
#ifdef OWN_WINDOW
				int wx = window.x, wy = window.y;
#endif

				need_to_update = 0;
				selected_font = 0;
				update_text_area();
#ifdef OWN_WINDOW
				if (own_window) {
					int changed = 0;

					/* resize window if it isn't right size */
					if (!fixed_size
							&& (text_width + window.border_inner_margin * 2 + window.border_outer_margin * 2 + window.border_width * 2 != window.width
								|| text_height + window.border_inner_margin * 2 + window.border_outer_margin * 2 + window.border_width * 2 != window.height)) {
						window.width = text_width + window.border_inner_margin * 2 + window.border_outer_margin * 2 + window.border_width * 2;
						window.height = text_height + window.border_inner_margin * 2 + window.border_outer_margin * 2 + window.border_width * 2;
						XResizeWindow(display, window.window, window.width,
								window.height);
						set_transparent_background(window.window);

						changed++;
#ifdef HAVE_LUA
						/* update lua window globals */
						llua_update_window_table(text_start_x, text_start_y, text_width, text_height);
#endif /* HAVE_LUA */
					}

					/* move window if it isn't in right position */
					if (!fixed_pos && (window.x != wx || window.y != wy)) {
						XMoveWindow(display, window.window, window.x, window.y);
						changed++;
					}

					/* update struts */
					if (changed && window.type == TYPE_PANEL) {
						int sidenum = -1;

						fprintf(stderr, PACKAGE_NAME": defining struts\n");
						fflush(stderr);

						switch (text_alignment) {
							case TOP_LEFT:
							case TOP_RIGHT:
							case TOP_MIDDLE:
								{
									sidenum = 2;
									break;
								}
							case BOTTOM_LEFT:
							case BOTTOM_RIGHT:
							case BOTTOM_MIDDLE:
								{
									sidenum = 3;
									break;
								}
							case MIDDLE_LEFT:
								{
									sidenum = 0;
									break;
								}
							case MIDDLE_RIGHT:
								{
									sidenum = 1;
									break;
								}
						}

						set_struts(sidenum);
					}
				}
#endif

				clear_text(1);

#ifdef HAVE_XDBE
				if (use_xdbe) {
					XRectangle r;

					r.x = text_start_x - window.border_inner_margin - window.border_outer_margin - window.border_width;
					r.y = text_start_y - window.border_inner_margin - window.border_outer_margin - window.border_width;
					r.width = text_width + window.border_inner_margin * 2 + window.border_outer_margin * 2 + window.border_width * 2;
					r.height = text_height + window.border_inner_margin * 2 + window.border_outer_margin * 2 + window.border_width * 2;
					XUnionRectWithRegion(&r, x11_stuff.region, x11_stuff.region);
				}
#endif
			}

			/* handle X events */
			while (XPending(display)) {
				XEvent ev;

				XNextEvent(display, &ev);
				switch (ev.type) {
					case Expose:
					{
						XRectangle r;
						r.x = ev.xexpose.x;
						r.y = ev.xexpose.y;
						r.width = ev.xexpose.width;
						r.height = ev.xexpose.height;
						XUnionRectWithRegion(&r, x11_stuff.region, x11_stuff.region);
						break;
					}

					case PropertyNotify:
					{
					        if ( ev.xproperty.state == PropertyNewValue ) {
						        get_x11_desktop_info( ev.xproperty.display, ev.xproperty.atom );
						}
						break;
					}

#ifdef OWN_WINDOW
					case ReparentNotify:
						/* set background to ParentRelative for all parents */
						if (own_window) {
							set_transparent_background(window.window);
						}
						break;

					case ConfigureNotify:
						if (own_window) {
							/* if window size isn't what expected, set fixed size */
							if (ev.xconfigure.width != window.width
									|| ev.xconfigure.height != window.height) {
								if (window.width != 0 && window.height != 0) {
									fixed_size = 1;
								}

								/* clear old stuff before screwing up
								 * size and pos */
								clear_text(1);

								{
									XWindowAttributes attrs;
									if (XGetWindowAttributes(display,
											window.window, &attrs)) {
										window.width = attrs.width;
										window.height = attrs.height;
									}
								}

								text_width = window.width - window.border_inner_margin * 2 - window.border_outer_margin * 2 - window.border_width * 2;
								text_height = window.height - window.border_inner_margin * 2 - window.border_outer_margin * 2 - window.border_width * 2;
								if (text_width > maximum_width
										&& maximum_width > 0) {
									text_width = maximum_width;
								}
							}

							/* if position isn't what expected, set fixed pos
							 * total_updates avoids setting fixed_pos when window
							 * is set to weird locations when started */
							/* // this is broken
							if (total_updates >= 2 && !fixed_pos
									&& (window.x != ev.xconfigure.x
									|| window.y != ev.xconfigure.y)
									&& (ev.xconfigure.x != 0
									|| ev.xconfigure.y != 0)) {
								fixed_pos = 1;
							} */
						}
						break;

					case ButtonPress:
						if (own_window) {
							/* if an ordinary window with decorations */
							if ((window.type == TYPE_NORMAL)
								&& (!TEST_HINT(window.hints,
								HINT_UNDECORATED))) {
								/* allow conky to hold input focus. */
								break;
							} else {
								/* forward the click to the desktop window */
								XUngrabPointer(display, ev.xbutton.time);
								ev.xbutton.window = window.desktop;
								ev.xbutton.x = ev.xbutton.x_root;
								ev.xbutton.y = ev.xbutton.y_root;
								XSendEvent(display, ev.xbutton.window, False,
									ButtonPressMask, &ev);
								XSetInputFocus(display, ev.xbutton.window,
									RevertToParent, ev.xbutton.time);
							}
						}
						break;

					case ButtonRelease:
						if (own_window) {
							/* if an ordinary window with decorations */
							if ((window.type == TYPE_NORMAL)
									&& (!TEST_HINT(window.hints,
									HINT_UNDECORATED))) {
								/* allow conky to hold input focus. */
								break;
							} else {
								/* forward the release to the desktop window */
								ev.xbutton.window = window.desktop;
								ev.xbutton.x = ev.xbutton.x_root;
								ev.xbutton.y = ev.xbutton.y_root;
								XSendEvent(display, ev.xbutton.window, False,
									ButtonReleaseMask, &ev);
							}
						}
						break;

#endif

					default:
#ifdef HAVE_XDAMAGE
						if (ev.type == x11_stuff.event_base + XDamageNotify) {
							XDamageNotifyEvent *dev = (XDamageNotifyEvent *) &ev;

							XFixesSetRegion(display, x11_stuff.part, &dev->area, 1);
							XFixesUnionRegion(display, x11_stuff.region2, x11_stuff.region2, x11_stuff.part);
						}
#endif /* HAVE_XDAMAGE */
						break;
				}
			}

#ifdef HAVE_XDAMAGE
			XDamageSubtract(display, x11_stuff.damage, x11_stuff.region2, None);
			XFixesSetRegion(display, x11_stuff.region2, 0, 0);
#endif /* HAVE_XDAMAGE */

			/* XDBE doesn't seem to provide a way to clear the back buffer without
			 * interfering with the front buffer, other than passing XdbeBackground
			 * to XdbeSwapBuffers. That means that if we're using XDBE, we need to
			 * redraw the text even if it wasn't part of the exposed area. OTOH,
			 * if we're not going to call draw_stuff at all, then no swap happens
			 * and we can safely do nothing. */

			if (!XEmptyRegion(x11_stuff.region)) {
#ifdef HAVE_XDBE
				if (use_xdbe) {
					XRectangle r;

					r.x = text_start_x - window.border_inner_margin - window.border_outer_margin - window.border_width;
					r.y = text_start_y - window.border_inner_margin - window.border_outer_margin - window.border_width;
					r.width = text_width + window.border_inner_margin * 2 + window.border_outer_margin * 2 + window.border_width * 2;
					r.height = text_height + window.border_inner_margin * 2 + window.border_outer_margin * 2 + window.border_width * 2;
					XUnionRectWithRegion(&r, x11_stuff.region, x11_stuff.region);
				}
#endif
				XSetRegion(display, window.gc, x11_stuff.region);
#ifdef XFT
				if (use_xft) {
					XftDrawSetClip(window.xftdraw, x11_stuff.region);
				}
#endif
#ifdef IMLIB2
				cimlib_render(text_start_x, text_start_y, window.width, window.height);
#endif /* IMLIB2 */
				draw_stuff();
				XDestroyRegion(x11_stuff.region);
				x11_stuff.region = XCreateRegion();
			}
		} else {
#endif /* X11 */
			t = (next_update_time - get_time()) * 1000000;
			if(t > 0) usleep((useconds_t)t);
			update_text();
			draw_stuff();
#ifdef NCURSES
			if(output_methods & TO_NCURSES) {
				refresh();
				clear();
			}
#endif
#ifdef X11
		}
#endif /* X11 */

#ifdef SIGNAL_BLOCKING
		/* unblock signals of interest and let handler fly */
		if (sigprocmask(SIG_SETMASK, &oldmask, NULL) < 0) {
			CRIT_ERR(NULL, NULL, "unable to sigprocmask()");
		}
#endif

		switch (g_signal_pending) {
			case SIGHUP:
			case SIGUSR1:
				NORM_ERR("received SIGHUP or SIGUSR1. reloading the config file.");
				reload_config();
				break;
			case SIGINT:
			case SIGTERM:
				NORM_ERR("received SIGINT or SIGTERM to terminate. bye!");
				terminate = 1;
#ifdef X11
				if (output_methods & TO_X) {
					XDestroyRegion(x11_stuff.region);
					x11_stuff.region = NULL;
#ifdef HAVE_XDAMAGE
					XDamageDestroy(display, x11_stuff.damage);
					XFixesDestroyRegion(display, x11_stuff.region2);
					XFixesDestroyRegion(display, x11_stuff.part);
#endif /* HAVE_XDAMAGE */
					if (disp) {
						free(disp);
					}
				}
#endif /* X11 */
				if(overwrite_file) {
					free(overwrite_file);
					overwrite_file = 0;
				}
				if(append_file) {
					free(append_file);
					append_file = 0;
				}
				break;
			default:
				/* Reaching here means someone set a signal
				 * (SIGXXXX, signal_handler), but didn't write any code
				 * to deal with it.
				 * If you don't want to handle a signal, don't set a handler on
				 * it in the first place. */
				if (g_signal_pending) {
					NORM_ERR("ignoring signal (%d)", g_signal_pending);
				}
				break;
		}
#ifdef HAVE_SYS_INOTIFY_H
		if (inotify_fd != -1 && inotify_config_wd == -1 && current_config != 0) {
			inotify_config_wd = inotify_add_watch(inotify_fd,
					current_config,
					IN_MODIFY);
		}
		if (inotify_fd != -1 && inotify_config_wd != -1 && current_config != 0) {
			int len = 0, idx = 0;
			fd_set descriptors;
			struct timeval time_to_wait;

			FD_ZERO(&descriptors);
			FD_SET(inotify_fd, &descriptors);

			time_to_wait.tv_sec = time_to_wait.tv_usec = 0;

			select(inotify_fd + 1, &descriptors, NULL, NULL, &time_to_wait);
			if (FD_ISSET(inotify_fd, &descriptors)) {
				/* process inotify events */
				len = read(inotify_fd, inotify_buff, INOTIFY_BUF_LEN);
				while (len > 0 && idx < len) {
					struct inotify_event *ev = (struct inotify_event *) &inotify_buff[idx];
					if (ev->wd == inotify_config_wd && (ev->mask & IN_MODIFY || ev->mask & IN_IGNORED)) {
						/* current_config should be reloaded */
						NORM_ERR("'%s' modified, reloading...", current_config);
						reload_config();
						if (ev->mask & IN_IGNORED) {
							/* for some reason we get IN_IGNORED here
							 * sometimes, so we need to re-add the watch */
							inotify_config_wd = inotify_add_watch(inotify_fd,
									current_config,
									IN_MODIFY);
						}
					}
#ifdef HAVE_LUA
					else {
						llua_inotify_query(ev->wd, ev->mask);
					}
#endif /* HAVE_LUA */
					idx += INOTIFY_EVENT_SIZE + ev->len;
				}
			}
		}
#endif /* HAVE_SYS_INOTIFY_H */

#ifdef HAVE_LUA
	llua_update_info(&info, update_interval);
#endif /* HAVE_LUA */
		g_signal_pending = 0;
	}
	clean_up(NULL, NULL);

#ifdef HAVE_SYS_INOTIFY_H
	if (inotify_fd != -1) {
		inotify_rm_watch(inotify_fd, inotify_config_wd);
		close(inotify_fd);
		inotify_fd = inotify_config_wd = 0;
	}
#endif /* HAVE_SYS_INOTIFY_H */
}

#ifdef X11
static void load_config_file_x11(const char *);
#endif /* X11 */
void initialisation(int argc, char** argv);

	/* reload the config file */
static void reload_config(void)
{
	char *current_config_copy = strdup(current_config);
	clean_up(NULL, NULL);
	current_config = current_config_copy;
	initialisation(argc_copy, argv_copy);
}

void clean_up(void *memtofree1, void* memtofree2)
{
	int i;

#ifdef NCURSES
	if(output_methods & TO_NCURSES) {
		delwin(stdscr);
		endwin();
	}
#endif
	conftree_empty(currentconffile);
	currentconffile = NULL;
	if(memtofree1) {
		free(memtofree1);
	}
	if(memtofree2) {
		free(memtofree2);
	}
	timed_thread_destroy_registered_threads();

	if (info.cpu_usage) {
		free(info.cpu_usage);
		info.cpu_usage = NULL;
	}
#ifdef X11
	if (x_initialised == YES) {
		destroy_window();
		free_fonts();
		if(x11_stuff.region) {
			XDestroyRegion(x11_stuff.region);
			x11_stuff.region = NULL;
		}
		XClearWindow(display, RootWindow(display, screen));
		XCloseDisplay(display);
		display = NULL;
		if(info.x11.desktop.all_names) {
			free(info.x11.desktop.all_names);
			info.x11.desktop.all_names = NULL;
		}
		if (info.x11.desktop.name) {
			free(info.x11.desktop.name);
			info.x11.desktop.name = NULL;
		}
		x_initialised = NO;
	}else{
		free(fonts);	//in set_default_configurations a font is set but not loaded
		font_count = -1;
	}

#endif /* X11 */

	for (i = 0; i < MAX_TEMPLATES; i++) {
		if (template[i]) {
			free(template[i]);
			template[i] = NULL;
		}
	}

	free_text_objects(&global_root_object, 0);
	if (tmpstring1) {
		free(tmpstring1);
		tmpstring1 = 0;
	}
	if (tmpstring2) {
		free(tmpstring2);
		tmpstring2 = 0;
	}
	if (text_buffer) {
		free(text_buffer);
		text_buffer = 0;
	}

	if (global_text) {
		free(global_text);
		global_text = 0;
	}

	free(current_config);
	current_config = 0;

#ifdef TCP_PORT_MONITOR
	tcp_portmon_clear();
#endif
#ifdef HAVE_CURL
	ccurl_free_info();
#endif
#ifdef RSS
	rss_free_info();
#endif
#ifdef WEATHER
	weather_free_info();
#endif
#ifdef HAVE_LUA
	llua_shutdown_hook();
	llua_close();
#endif /* HAVE_LUA */
<<<<<<< HEAD
#ifdef IMLIB2
	cimlib_deinit();
#endif /* IMLIB2 */
=======
#ifdef XOAP
	xmlCleanupParser();
#endif /* XOAP */
>>>>>>> 2118fc58

	if (specials) {
		for (i = 0; i < special_count; i++) {
			if (specials[i].type == GRAPH) {
				free(specials[i].graph);
			}
		}
		free(specials);
		specials = NULL;
	}

	clear_net_stats();
	clear_diskio_stats();
	if(global_cpu != NULL) {
		free(global_cpu);
		global_cpu = NULL;
	}
}

static int string_to_bool(const char *s)
{
	if (!s) {
		// Assumes an option without a true/false means true
		return 1;
	} else if (strcasecmp(s, "yes") == EQUAL) {
		return 1;
	} else if (strcasecmp(s, "true") == EQUAL) {
		return 1;
	} else if (strcasecmp(s, "1") == EQUAL) {
		return 1;
	}
	return 0;
}

#ifdef X11
static enum alignment string_to_alignment(const char *s)
{
	if (strcasecmp(s, "top_left") == EQUAL) {
		return TOP_LEFT;
	} else if (strcasecmp(s, "top_right") == EQUAL) {
		return TOP_RIGHT;
	} else if (strcasecmp(s, "top_middle") == EQUAL) {
		return TOP_MIDDLE;
	} else if (strcasecmp(s, "bottom_left") == EQUAL) {
		return BOTTOM_LEFT;
	} else if (strcasecmp(s, "bottom_right") == EQUAL) {
		return BOTTOM_RIGHT;
	} else if (strcasecmp(s, "bottom_middle") == EQUAL) {
		return BOTTOM_MIDDLE;
	} else if (strcasecmp(s, "middle_left") == EQUAL) {
		return MIDDLE_LEFT;
	} else if (strcasecmp(s, "middle_right") == EQUAL) {
		return MIDDLE_RIGHT;
	} else if (strcasecmp(s, "tl") == EQUAL) {
		return TOP_LEFT;
	} else if (strcasecmp(s, "tr") == EQUAL) {
		return TOP_RIGHT;
	} else if (strcasecmp(s, "tm") == EQUAL) {
		return TOP_MIDDLE;
	} else if (strcasecmp(s, "bl") == EQUAL) {
		return BOTTOM_LEFT;
	} else if (strcasecmp(s, "br") == EQUAL) {
		return BOTTOM_RIGHT;
	} else if (strcasecmp(s, "bm") == EQUAL) {
		return BOTTOM_MIDDLE;
	} else if (strcasecmp(s, "ml") == EQUAL) {
		return MIDDLE_LEFT;
	} else if (strcasecmp(s, "mr") == EQUAL) {
		return MIDDLE_RIGHT;
	} else if (strcasecmp(s, "none") == EQUAL) {
		return NONE;
	}
	return TOP_LEFT;
}
#endif /* X11 */

#ifdef X11
static void set_default_configurations_for_x(void)
{
	default_fg_color = WhitePixel(display, screen);
	default_bg_color = BlackPixel(display, screen);
	default_out_color = BlackPixel(display, screen);
	color0 = default_fg_color;
	color1 = default_fg_color;
	color2 = default_fg_color;
	color3 = default_fg_color;
	color4 = default_fg_color;
	color5 = default_fg_color;
	color6 = default_fg_color;
	color7 = default_fg_color;
	color8 = default_fg_color;
	color9 = default_fg_color;
	current_text_color = default_fg_color;
}
#endif /* X11 */

static void set_default_configurations(void)
{
	int i;
#ifdef MPD
	char *mpd_env_host;
	char *mpd_env_port;
#endif
	update_uname();
	fork_to_background = 0;
	total_run_times = 0;
	info.cpu_avg_samples = 2;
	info.net_avg_samples = 2;
	info.diskio_avg_samples = 2;
	info.memmax = 0;
	top_cpu = 0;
	cpu_separate = 0;
	short_units = 0;
	format_human_readable = 1;
	top_mem = 0;
	top_time = 0;
#ifdef IOSTATS
	top_io = 0;
#endif
#ifdef MPD
	mpd_env_host = getenv("MPD_HOST");
	mpd_env_port = getenv("MPD_PORT");

	if (!mpd_env_host || !strlen(mpd_env_host)) {
		mpd_set_host("localhost");
	} else {
		/* MPD_HOST environment variable is set */
		char *mpd_hostpart = strchr(mpd_env_host, '@');
		if (!mpd_hostpart) {
			mpd_set_host(mpd_env_host);
		} else {
			/* MPD_HOST contains a password */
			char mpd_password[mpd_hostpart - mpd_env_host + 1];
			snprintf(mpd_password, mpd_hostpart - mpd_env_host + 1, "%s", mpd_env_host);

			if (!strlen(mpd_hostpart + 1)) {
				mpd_set_host("localhost");
			} else {
				mpd_set_host(mpd_hostpart + 1);
			}

			mpd_set_password(mpd_password, 1);
		}
	}


	if (!mpd_env_port || mpd_set_port(mpd_env_port)) {
		/* failed to set port from environment variable */
		mpd_set_port("6600");
	}
#endif
#ifdef XMMS2
	info.xmms2.artist = NULL;
	info.xmms2.album = NULL;
	info.xmms2.title = NULL;
	info.xmms2.genre = NULL;
	info.xmms2.comment = NULL;
	info.xmms2.url = NULL;
	info.xmms2.status = NULL;
	info.xmms2.playlist = NULL;
#endif
	use_spacer = NO_SPACER;
#ifdef X11
	output_methods = TO_X;
#else
	output_methods = TO_STDOUT;
#endif
#ifdef X11
	show_graph_scale = 0;
	show_graph_range = 0;
	draw_shades = 1;
	draw_borders = 0;
	draw_graph_borders = 1;
	draw_outline = 0;
	set_first_font("6x10");
	gap_x = 5;
	gap_y = 60;
	minimum_width = 5;
	minimum_height = 5;
	maximum_width = 0;
#ifdef OWN_WINDOW
	own_window = 0;
	window.type = TYPE_NORMAL;
	window.hints = 0;
	strcpy(window.class_name, PACKAGE_NAME);
	sprintf(window.title, PACKAGE_NAME" (%s)", info.uname_s.nodename);
#endif
	stippled_borders = 0;
	window.border_inner_margin = 3;
	window.border_outer_margin = 1;
	window.border_width = 1;
	text_alignment = BOTTOM_LEFT;
	info.x11.monitor.number = 1;
	info.x11.monitor.current = 0;
	info.x11.desktop.current = 1; 
	info.x11.desktop.number = 1;
	info.x11.desktop.nitems = 0;
	info.x11.desktop.all_names = NULL; 
	info.x11.desktop.name = NULL; 
#endif /* X11 */

	for (i = 0; i < MAX_TEMPLATES; i++) {
		if (template[i])
			free(template[i]);
		template[i] = strdup("");
	}

	free(current_mail_spool);
	{
		char buf[256];

		variable_substitute(MAIL_FILE, buf, 256);
		if (buf[0] != '\0') {
			current_mail_spool = strndup(buf, text_buffer_size);
		}
	}

	no_buffers = 1;
	set_update_interval(3);
	update_interval_bat = NOBATTERY;
	info.music_player_interval = 1.0;
	stuff_in_uppercase = 0;
	info.users.number = 1;

#ifdef TCP_PORT_MONITOR
	/* set default connection limit */
	tcp_portmon_set_max_connections(0);
#endif
}

/* returns 1 if you can overwrite or create the file at 'path' */
static _Bool overwrite_works(const char *path)
{
	FILE *filepointer;

	if (!(filepointer = fopen(path, "w")))
		return 0;
	fclose(filepointer);
	return 1;
}

/* returns 1 if you can append or create the file at 'path' */
static _Bool append_works(const char *path)
{
	FILE *filepointer;

	if (!(filepointer = fopen(path, "a")))
		return 0;
	fclose(filepointer);
	return 1;
}

#ifdef X11
#ifdef DEBUG
/* WARNING, this type not in Xlib spec */
int x11_error_handler(Display *d, XErrorEvent *err)
	__attribute__((noreturn));
int x11_error_handler(Display *d, XErrorEvent *err)
{
	NORM_ERR("X Error: type %i Display %lx XID %li serial %lu error_code %i request_code %i minor_code %i other Display: %lx\n",
			err->type,
			(long unsigned)err->display,
			(long)err->resourceid,
			err->serial,
			err->error_code,
			err->request_code,
			err->minor_code,
			(long unsigned)d
			);
	abort();
}

int x11_ioerror_handler(Display *d)
	__attribute__((noreturn));
int x11_ioerror_handler(Display *d)
{
	NORM_ERR("X Error: Display %lx\n",
			(long unsigned)d
			);
	abort();
}
#endif /* DEBUG */

static void X11_initialisation(void)
{
	if (x_initialised == YES) return;
	output_methods |= TO_X;
	init_X11(disp);
	set_default_configurations_for_x();
	x_initialised = YES;
#ifdef DEBUG
	_Xdebug = 1;
	/* WARNING, this type not in Xlib spec */
	XSetErrorHandler(&x11_error_handler);
	XSetIOErrorHandler(&x11_ioerror_handler);
#endif /* DEBUG */
}

static char **xargv = 0;
static int xargc = 0;

static void X11_create_window(void)
{
	if (output_methods & TO_X) {
#ifdef OWN_WINDOW
		init_window(own_window, text_width + window.border_inner_margin * 2 + window.border_outer_margin * 2 + window.border_width * 2,
				text_height + window.border_inner_margin * 2 + window.border_outer_margin * 2 + window.border_width * 2, set_transparent, background_colour,
				xargv, xargc);
#else /* OWN_WINDOW */
		init_window(0, text_width + window.border_inner_margin * 2 + window.border_outer_margin * 2 + window.border_width * 2,
				text_height + window.border_inner_margin * 2 + window.border_outer_margin * 2 + window.border_width * 2, set_transparent, 0,
				xargv, xargc);
#endif /* OWN_WINDOW */

		setup_fonts();
		load_fonts();
		update_text_area();	/* to position text/window on screen */

#ifdef OWN_WINDOW
		if (own_window && !fixed_pos) {
			XMoveWindow(display, window.window, window.x, window.y);
		}
		if (own_window) {
			set_transparent_background(window.window);
		}
#endif

		create_gc();

		draw_stuff();

		x11_stuff.region = XCreateRegion();
#ifdef HAVE_XDAMAGE
		if (!XDamageQueryExtension(display, &x11_stuff.event_base, &x11_stuff.error_base)) {
			NORM_ERR("Xdamage extension unavailable");
		}
		x11_stuff.damage = XDamageCreate(display, window.window, XDamageReportNonEmpty);
		x11_stuff.region2 = XFixesCreateRegionFromWindow(display, window.window, 0);
		x11_stuff.part = XFixesCreateRegionFromWindow(display, window.window, 0);
#endif /* HAVE_XDAMAGE */

		selected_font = 0;
		update_text_area();	/* to get initial size of the window */
	}
#ifdef HAVE_LUA
	/* setup lua window globals */
	llua_setup_window_table(text_start_x, text_start_y, text_width, text_height);
#endif /* HAVE_LUA */
}
#endif /* X11 */

#define CONF_ERR NORM_ERR("%s: %d: config file error", f, line)
#define CONF_ERR2(a) NORM_ERR("%s: %d: config file error: %s", f, line, a)
#define CONF2(a) if (strcasecmp(name, a) == 0)
#define CONF(a) else CONF2(a)
#define CONF3(a, b) else if (strcasecmp(name, a) == 0 \
		|| strcasecmp(name, b) == 0)
#define CONF_CONTINUE 1
#define CONF_BREAK 2
#define CONF_BUFF_SIZE 512

static FILE *open_config_file(const char *f)
{
#ifdef CONFIG_OUTPUT
	if (!strcmp(f, "==builtin==")) {
		return conf_cookie_open();
	} else
#endif /* CONFIG_OUTPUT */
		return fopen(f, "r");
}

static int do_config_step(int *line, FILE *fp, char *buf, char **name, char **value)
{
	char *p, *p2;
	(*line)++;
	if (fgets(buf, CONF_BUFF_SIZE, fp) == NULL) {
		return CONF_BREAK;
	}
	remove_comments(buf);

	p = buf;

	/* skip spaces */
	while (*p && isspace((int) *p)) {
		p++;
	}
	if (*p == '\0') {
		return CONF_CONTINUE;	/* empty line */
	}

	*name = p;

	/* skip name */
	p2 = p;
	while (*p2 && !isspace((int) *p2)) {
		p2++;
	}
	if (*p2 != '\0') {
		*p2 = '\0';	/* break at name's end */
		p2++;
	}

	/* get value */
	if (*p2) {
		p = p2;
		while (*p && isspace((int) *p)) {
			p++;
		}

		*value = p;

		p2 = *value + strlen(*value);
		while (isspace((int) *(p2 - 1))) {
			*--p2 = '\0';
		}
	} else {
		*value = 0;
	}
	return 0;
}

char load_config_file(const char *f)
{
	int line = 0;
	FILE *fp;

	fp = open_config_file(f);
	if (!fp) {
		return FALSE;
	}
	DBGP("reading contents from config file '%s'", f);

	while (!feof(fp)) {
		char buff[CONF_BUFF_SIZE], *name, *value;
		int ret = do_config_step(&line, fp, buff, &name, &value);
		if (ret == CONF_BREAK) {
			break;
		} else if (ret == CONF_CONTINUE) {
			continue;
		}

#ifdef X11
		CONF2("out_to_x") {
			/* don't listen if X is already initialised or
			 * if we already know we don't want it */
			if(x_initialised != YES) {
				if (string_to_bool(value)) {
					output_methods &= TO_X;
				} else {
					output_methods &= ~TO_X;
					x_initialised = NEVER;
				}
			}
		}
		CONF("display") {
			if (!value || x_initialised == YES) {
				CONF_ERR;
			} else {
				if (disp)
					free(disp);
				disp = strdup(value);
			}
		}
		CONF("alignment") {
#ifdef OWN_WINDOW
			if (window.type == TYPE_DOCK)
				;
			else
#endif /*OWN_WINDOW */
			if (value) {
				int a = string_to_alignment(value);

				if (a <= 0) {
					CONF_ERR;
				} else {
					text_alignment = a;
				}
			} else {
				CONF_ERR;
			}
		}
		CONF("background") {
			fork_to_background = string_to_bool(value);
		}
#else
		CONF2("background") {
			fork_to_background = string_to_bool(value);
		}
#endif /* X11 */
#ifdef X11
		CONF("show_graph_scale") {
			show_graph_scale = string_to_bool(value);
		}
		CONF("show_graph_range") {
			show_graph_range = string_to_bool(value);
		}
		CONF("border_inner_margin") {
			if (value) {
				window.border_inner_margin = strtol(value, 0, 0);
				if (window.border_inner_margin < 0) window.border_inner_margin = 0;
			} else {
				CONF_ERR;
			}
		}
		CONF("border_outer_margin") {
			if (value) {
				window.border_outer_margin = strtol(value, 0, 0);
				if (window.border_outer_margin < 0) window.border_outer_margin = 0;
			} else {
				CONF_ERR;
			}
		}
		CONF("border_width") {
			if (value) {
				window.border_width = strtol(value, 0, 0);
				if (window.border_width < 0) window.border_width = 0;
			} else {
				CONF_ERR;
			}
		}
#endif /* X11 */
#define TEMPLATE_CONF(n) \
		CONF("template"#n) { \
			if (value) { \
				free(template[n]); \
				template[n] = strdup(value); \
			} else { \
				CONF_ERR; \
			} \
		}
		TEMPLATE_CONF(0)
		TEMPLATE_CONF(1)
		TEMPLATE_CONF(2)
		TEMPLATE_CONF(3)
		TEMPLATE_CONF(4)
		TEMPLATE_CONF(5)
		TEMPLATE_CONF(6)
		TEMPLATE_CONF(7)
		TEMPLATE_CONF(8)
		TEMPLATE_CONF(9)
		CONF("imap") {
			if (value) {
				info.mail = parse_mail_args(IMAP_TYPE, value);
			} else {
				CONF_ERR;
			}
		}
		CONF("pop3") {
			if (value) {
				info.mail = parse_mail_args(POP3_TYPE, value);
			} else {
				CONF_ERR;
			}
		}
		CONF("default_bar_size") {
			char err = 0;
			if (value) {
				if (sscanf(value, "%d %d", &default_bar_width, &default_bar_height) != 2) {
					err = 1;
				}
			} else {
				err = 1;
			}
			if (err) {
				CONF_ERR2("default_bar_size takes 2 integer arguments (ie. 'default_bar_size 0 6')")
			}
		}
#ifdef X11
		CONF("default_graph_size") {
			char err = 0;
			if (value) {
				if (sscanf(value, "%d %d", &default_graph_width, &default_graph_height) != 2) {
					err = 1;
				}
			} else {
				err = 1;
			}
			if (err) {
				CONF_ERR2("default_graph_size takes 2 integer arguments (ie. 'default_graph_size 0 6')")
			}
		}
		CONF("default_gauge_size") {
			char err = 0;
			if (value) {
				if (sscanf(value, "%d %d", &default_gauge_width, &default_gauge_height) != 2) {
					err = 1;
				}
			} else {
				err = 1;
			}
			if (err) {
				CONF_ERR2("default_gauge_size takes 2 integer arguments (ie. 'default_gauge_size 0 6')")
			}
		}
#endif
#ifdef MPD
		CONF("mpd_host") {
			if (value) {
				mpd_set_host(value);
			} else {
				CONF_ERR;
			}
		}
		CONF("mpd_port") {
			if (value && mpd_set_port(value)) {
				CONF_ERR;
			}
		}
		CONF("mpd_password") {
			if (value) {
				mpd_set_password(value, 0);
			} else {
				CONF_ERR;
			}
		}
#endif
		CONF("music_player_interval") {
			if (value) {
				info.music_player_interval = strtod(value, 0);
			} else {
				CONF_ERR;
			}
		}
#ifdef __OpenBSD__
		CONF("sensor_device") {
			if (value) {
				sensor_device = strtol(value, 0, 0);
			} else {
				CONF_ERR;
			}
		}
#endif
		CONF("cpu_avg_samples") {
			if (value) {
				cpu_avg_samples = strtol(value, 0, 0);
				if (cpu_avg_samples < 1 || cpu_avg_samples > 14) {
					CONF_ERR;
				} else {
					info.cpu_avg_samples = cpu_avg_samples;
				}
			} else {
				CONF_ERR;
			}
		}
		CONF("net_avg_samples") {
			if (value) {
				net_avg_samples = strtol(value, 0, 0);
				if (net_avg_samples < 1 || net_avg_samples > 14) {
					CONF_ERR;
				} else {
					info.net_avg_samples = net_avg_samples;
				}
			} else {
				CONF_ERR;
			}
		}
		CONF("diskio_avg_samples") {
			if (value) {
				diskio_avg_samples = strtol(value, 0, 0);
				if (diskio_avg_samples < 1 || diskio_avg_samples > 14) {
					CONF_ERR;
				} else {
					info.diskio_avg_samples = diskio_avg_samples;
				}
			} else {
				CONF_ERR;
			}
		}

#ifdef HAVE_XDBE
		CONF("double_buffer") {
			use_xdbe = string_to_bool(value);
		}
#endif
#ifdef X11
		CONF("override_utf8_locale") {
			utf8_mode = string_to_bool(value);
		}
		CONF("draw_borders") {
			draw_borders = string_to_bool(value);
		}
		CONF("draw_graph_borders") {
			draw_graph_borders = string_to_bool(value);
		}
		CONF("draw_shades") {
			draw_shades = string_to_bool(value);
		}
		CONF("draw_outline") {
			draw_outline = string_to_bool(value);
		}
#endif /* X11 */
		CONF("out_to_console") {
			if(string_to_bool(value)) {
				output_methods |= TO_STDOUT;
			} else {
				output_methods &= ~TO_STDOUT;
			}
		}
		CONF("extra_newline") {
			extra_newline = string_to_bool(value);
		}
		CONF("out_to_stderr") {
			if(string_to_bool(value))
				output_methods |= TO_STDERR;
		}
#ifdef NCURSES
		CONF("out_to_ncurses") {
			if(string_to_bool(value)) {
				initscr();
				start_color();
				output_methods |= TO_NCURSES;
			}
		}
#endif
		CONF("overwrite_file") {
			if(overwrite_file) {
				free(overwrite_file);
				overwrite_file = 0;
			}
			if(overwrite_works(value)) {
				overwrite_file = strdup(value);
				output_methods |= OVERWRITE_FILE;
			} else
				NORM_ERR("overwrite_file won't be able to create/overwrite '%s'", value);
		}
		CONF("append_file") {
			if(append_file) {
				free(append_file);
				append_file = 0;
			}
			if(append_works(value)) {
				append_file = strdup(value);
				output_methods |= APPEND_FILE;
			} else
				NORM_ERR("append_file won't be able to create/append '%s'", value);
		}
		CONF("use_spacer") {
			if (value) {
				if (strcasecmp(value, "left") == EQUAL) {
					use_spacer = LEFT_SPACER;
				} else if (strcasecmp(value, "right") == EQUAL) {
					use_spacer = RIGHT_SPACER;
				} else if (strcasecmp(value, "none") == EQUAL) {
					use_spacer = NO_SPACER;
				} else {
					use_spacer = string_to_bool(value);
					NORM_ERR("use_spacer should have an argument of left, right, or"
						" none.  '%s' seems to be some form of '%s', so"
						" defaulting to %s.", value,
						use_spacer ? "true" : "false",
						use_spacer ? "right" : "none");
					if (use_spacer) {
						use_spacer = RIGHT_SPACER;
					} else {
						use_spacer = NO_SPACER;
					}
				}
			} else {
				NORM_ERR("use_spacer should have an argument. Defaulting to right.");
				use_spacer = RIGHT_SPACER;
			}
		}
#ifdef X11
#ifdef XFT
		CONF("use_xft") {
			use_xft = string_to_bool(value);
		}
		CONF("font") {
			if (value) {
				set_first_font(value);
			}
		}
		CONF("xftalpha") {
			if (value && font_count >= 0) {
				fonts[0].font_alpha = atof(value) * 65535.0;
			}
		}
		CONF("xftfont") {
			if (use_xft) {
#else
		CONF("use_xft") {
			if (string_to_bool(value)) {
				NORM_ERR("Xft not enabled at compile time");
			}
		}
		CONF("xftfont") {
			/* xftfont silently ignored when no Xft */
		}
		CONF("xftalpha") {
			/* xftalpha is silently ignored when no Xft */
		}
		CONF("font") {
#endif
			if (value) {
				set_first_font(value);
			}
#ifdef XFT
			}
#endif
		}
		CONF("gap_x") {
			if (value) {
				gap_x = atoi(value);
			} else {
				CONF_ERR;
			}
		}
		CONF("gap_y") {
			if (value) {
				gap_y = atoi(value);
			} else {
				CONF_ERR;
			}
		}
#endif /* X11 */
		CONF("mail_spool") {
			if (value) {
				char buffer[256];

				variable_substitute(value, buffer, 256);

				if (buffer[0] != '\0') {
					if (current_mail_spool) {
						free(current_mail_spool);
					}
					current_mail_spool = strndup(buffer, text_buffer_size);
				}
			} else {
				CONF_ERR;
			}
		}
#ifdef X11
		CONF("minimum_size") {
			if (value) {
				if (sscanf(value, "%d %d", &minimum_width, &minimum_height)
						!= 2) {
					if (sscanf(value, "%d", &minimum_width) != 1) {
						CONF_ERR;
					}
				}
			} else {
				CONF_ERR;
			}
		}
		CONF("maximum_width") {
			if (value) {
				if (sscanf(value, "%d", &maximum_width) != 1) {
					CONF_ERR;
				}
			} else {
				CONF_ERR;
			}
		}
#endif /* X11 */
		CONF("no_buffers") {
			no_buffers = string_to_bool(value);
		}
		CONF("top_name_width") {
			if (value) {
				if (sscanf(value, "%u", &top_name_width) != 1) {
					CONF_ERR;
				}
			} else {
				CONF_ERR;
			}
			if (top_name_width >= max_user_text) {
				top_name_width = max_user_text - 1;
			}
		}
		CONF("top_cpu_separate") {
			cpu_separate = string_to_bool(value);
		}
		CONF("short_units") {
			short_units = string_to_bool(value);
		}
		CONF("format_human_readable") {
			format_human_readable = string_to_bool(value);
		}
		CONF("pad_percents") {
			pad_percents = atoi(value);
		}
#ifdef X11
#ifdef OWN_WINDOW
		CONF("own_window") {
			if (value) {
				own_window = string_to_bool(value);
			}
		}
		CONF("own_window_class") {
			if (value) {
				memset(window.class_name, 0, sizeof(window.class_name));
				strncpy(window.class_name, value,
						sizeof(window.class_name) - 1);
			}
		}
		CONF("own_window_title") {
			if (value) {
				memset(window.title, 0, sizeof(window.title));
				strncpy(window.title, value, sizeof(window.title) - 1);
			}
		}
		CONF("own_window_transparent") {
			if (value) {
				set_transparent = string_to_bool(value);
			}
		}
		CONF("own_window_hints") {
			if (value) {
				char *p_hint, *p_save;
				char delim[] = ", ";

				/* tokenize the value into individual hints */
				if ((p_hint = strtok_r(value, delim, &p_save)) != NULL) {
					do {
						/* fprintf(stderr, "hint [%s] parsed\n", p_hint); */
						if (strncmp(p_hint, "undecorate", 10) == EQUAL) {
							SET_HINT(window.hints, HINT_UNDECORATED);
						} else if (strncmp(p_hint, "below", 5) == EQUAL) {
							SET_HINT(window.hints, HINT_BELOW);
						} else if (strncmp(p_hint, "above", 5) == EQUAL) {
							SET_HINT(window.hints, HINT_ABOVE);
						} else if (strncmp(p_hint, "sticky", 6) == EQUAL) {
							SET_HINT(window.hints, HINT_STICKY);
						} else if (strncmp(p_hint, "skip_taskbar", 12) == EQUAL) {
							SET_HINT(window.hints, HINT_SKIP_TASKBAR);
						} else if (strncmp(p_hint, "skip_pager", 10) == EQUAL) {
							SET_HINT(window.hints, HINT_SKIP_PAGER);
						} else {
							CONF_ERR;
						}

						p_hint = strtok_r(NULL, delim, &p_save);
					} while (p_hint != NULL);
				}
			} else {
				CONF_ERR;
			}
		}
		CONF("own_window_type") {
			if (value) {
				if (strncmp(value, "normal", 6) == EQUAL) {
					window.type = TYPE_NORMAL;
				} else if (strncmp(value, "desktop", 7) == EQUAL) {
					window.type = TYPE_DESKTOP;
				} else if (strncmp(value, "dock", 4) == EQUAL) {
					window.type = TYPE_DOCK;
					text_alignment = TOP_LEFT;
				} else if (strncmp(value, "panel", 5) == EQUAL) {
					window.type = TYPE_PANEL;
				} else if (strncmp(value, "override", 8) == EQUAL) {
					window.type = TYPE_OVERRIDE;
				} else {
					CONF_ERR;
				}
			} else {
				CONF_ERR;
			}
		}
#endif
		CONF("stippled_borders") {
			if (value) {
				stippled_borders = strtol(value, 0, 0);
			} else {
				stippled_borders = 4;
			}
		}
#ifdef IMLIB2
		CONF("imlib_cache_size") {
			if (value) {
				cimlib_set_cache_size(atoi(value));
			}
		}
		CONF("imlib_cache_flush_interval") {
			if (value) {
				cimlib_set_cache_flush_interval(atoi(value));
			}
		}
#endif /* IMLIB2 */
#endif /* X11 */
		CONF("update_interval_on_battery") {
			if (value) {
				update_interval_bat = strtod(value, 0);
			} else {
				CONF_ERR;
			}
		}
		CONF("update_interval") {
			if (value) {
				set_update_interval(strtod(value, 0));
			} else {
				CONF_ERR;
			}
			if (info.music_player_interval == 0) {
				// default to update_interval
				info.music_player_interval = update_interval;
			}
		}
		CONF("total_run_times") {
			if (value) {
				total_run_times = strtod(value, 0);
			} else {
				CONF_ERR;
			}
		}
		CONF("uppercase") {
			stuff_in_uppercase = string_to_bool(value);
		}
		CONF("max_specials") {
			if (value) {
				max_specials = atoi(value);
			} else {
				CONF_ERR;
			}
		}
		CONF("max_user_text") {
			if (value) {
				max_user_text = atoi(value);
			} else {
				CONF_ERR;
			}
		}
		CONF("text_buffer_size") {
			if (value) {
				text_buffer_size = atoi(value);
				if (text_buffer_size < DEFAULT_TEXT_BUFFER_SIZE) {
					NORM_ERR("text_buffer_size must be >=%i bytes", DEFAULT_TEXT_BUFFER_SIZE);
					text_buffer_size = DEFAULT_TEXT_BUFFER_SIZE;
				}
			} else {
				CONF_ERR;
			}
		}
		CONF("text") {
#ifdef X11
			if (output_methods & TO_X) {
				X11_initialisation();
			}
#endif

			if (global_text) {
				free(global_text);
				global_text = 0;
			}

			global_text = (char *) malloc(1);
			global_text[0] = '\0';

			while (!feof(fp)) {
				unsigned int l = strlen(global_text);
				unsigned int bl;
				char buf[CONF_BUFF_SIZE];

				if (fgets(buf, CONF_BUFF_SIZE, fp) == NULL) {
					break;
				}

				/* Remove \\-\n. */
				bl = strlen(buf);
				if (bl >= 2 && buf[bl-2] == '\\' && buf[bl-1] == '\n') {
					buf[bl-2] = '\0';
					bl -= 2;
					if (bl == 0) {
						continue;
					}
				}

				/* Check for continuation of \\-\n. */
				if (l > 0 && buf[0] == '\n' && global_text[l-1] == '\\') {
					global_text[l-1] = '\0';
					continue;
				}

				global_text = (char *) realloc(global_text, l + bl + 1);
				strcat(global_text, buf);

				if (strlen(global_text) > max_user_text) {
					break;
				}
			}
			fclose(fp);
			if (strlen(global_text) < 1) {
				CRIT_ERR(NULL, NULL, "no text supplied in configuration; exiting");
			}
			global_text_lines = line + 1;
			return TRUE;
		}
#ifdef TCP_PORT_MONITOR
		CONF("max_port_monitor_connections") {
			int max;
			if (!value || (sscanf(value, "%d", &max) != 1)) {
				/* an error. use default, warn and continue. */
				tcp_portmon_set_max_connections(0);
				CONF_ERR;
			} else if (tcp_portmon_set_max_connections(max)) {
				/* max is < 0, default has been set*/
				CONF_ERR;
			}
		}
#endif
		CONF("if_up_strictness") {
			if (!value) {
				NORM_ERR("incorrect if_up_strictness value, defaulting to 'up'");
				ifup_strictness = IFUP_UP;
			} else if (strcasecmp(value, "up") == EQUAL) {
				ifup_strictness = IFUP_UP;
			} else if (strcasecmp(value, "link") == EQUAL) {
				ifup_strictness = IFUP_LINK;
			} else if (strcasecmp(value, "address") == EQUAL) {
				ifup_strictness = IFUP_ADDR;
			} else {
				NORM_ERR("incorrect if_up_strictness value, defaulting to 'up'");
				ifup_strictness = IFUP_UP;
			}
		}

		CONF("temperature_unit") {
			if (!value) {
				NORM_ERR("config option 'temperature_unit' needs an argument, either 'celsius' or 'fahrenheit'");
			} else if (set_temp_output_unit(value)) {
				NORM_ERR("temperature_unit: incorrect argument");
			}
		}

#ifdef HAVE_LUA
		CONF("lua_load") {
			if (value) {
				char *ptr = strtok(value, " ");
				while (ptr) {
					llua_load(ptr);
					ptr = strtok(NULL, " ");
				}
			} else {
				CONF_ERR;
			}
		}
#ifdef X11
		CONF("lua_draw_hook_pre") {
			if (value) {
				llua_set_draw_pre_hook(value);
			} else {
				CONF_ERR;
			}
		}
		CONF("lua_draw_hook_post") {
			if (value) {
				llua_set_draw_post_hook(value);
			} else {
				CONF_ERR;
			}
		}
		CONF("lua_startup_hook") {
			if (value) {
				llua_set_startup_hook(value);
			} else {
				CONF_ERR;
			}
		}
		CONF("lua_shutdown_hook") {
			if (value) {
				llua_set_shutdown_hook(value);
			} else {
				CONF_ERR;
			}
		}
#endif /* X11 */
#endif /* HAVE_LUA */

		CONF("color0"){}
		CONF("color1"){}
		CONF("color2"){}
		CONF("color3"){}
		CONF("color4"){}
		CONF("color5"){}
		CONF("color6"){}
		CONF("color7"){}
		CONF("color8"){}
		CONF("color9"){}
		CONF("default_color"){}
		CONF3("default_shade_color", "default_shadecolor"){}
		CONF3("default_outline_color", "default_outlinecolor") {}
		CONF("own_window_colour") {}

		else {
			NORM_ERR("%s: %d: no such configuration: '%s'", f, line, name);
		}
	}

	fclose(fp);

	if (info.music_player_interval == 0) {
		// default to update_interval
		info.music_player_interval = update_interval;
	}
	if (!global_text) { // didn't supply any text
		CRIT_ERR(NULL, NULL, "missing text block in configuration; exiting");
	}
	return TRUE;
}

#ifdef X11
static void load_config_file_x11(const char *f)
{
	int line = 0;
	FILE *fp;

	fp = open_config_file(f);
	if (!fp) {
		return;
	}
	DBGP("reading contents from config file '%s'", f);

	while (!feof(fp)) {
		char buff[CONF_BUFF_SIZE], *name, *value;
		int ret = do_config_step(&line, fp, buff, &name, &value);
		if (ret == CONF_BREAK) {
			break;
		} else if (ret == CONF_CONTINUE) {
			continue;
		}

		CONF2("color0") {
			X11_initialisation();
			if (x_initialised == YES) {
				if (value) {
					color0 = get_x11_color(value);
				} else {
					CONF_ERR;
				}
			}
		}
		CONF("color1") {
			X11_initialisation();
			if (x_initialised == YES) {
				if (value) {
					color1 = get_x11_color(value);
				} else {
					CONF_ERR;
				}
			}
		}
		CONF("color2") {
			X11_initialisation();
			if (x_initialised == YES) {
				if (value) {
					color2 = get_x11_color(value);
				} else {
					CONF_ERR;
				}
			}
		}
		CONF("color3") {
			X11_initialisation();
			if (x_initialised == YES) {
				if (value) {
					color3 = get_x11_color(value);
				} else {
					CONF_ERR;
				}
			}
		}
		CONF("color4") {
			X11_initialisation();
			if (x_initialised == YES) {
				if (value) {
					color4 = get_x11_color(value);
				} else {
					CONF_ERR;
				}
			}
		}
		CONF("color5") {
			X11_initialisation();
			if (x_initialised == YES) {
				if (value) {
					color5 = get_x11_color(value);
				} else {
					CONF_ERR;
				}
			}
		}
		CONF("color6") {
			X11_initialisation();
			if (x_initialised == YES) {
				if (value) {
					color6 = get_x11_color(value);
				} else {
					CONF_ERR;
				}
			}
		}
		CONF("color7") {
			X11_initialisation();
			if (x_initialised == YES) {
				if (value) {
					color7 = get_x11_color(value);
				} else {
					CONF_ERR;
				}
			}
		}
		CONF("color8") {
			X11_initialisation();
			if (x_initialised == YES) {
				if (value) {
					color8 = get_x11_color(value);
				} else {
					CONF_ERR;
				}
			}
		}
		CONF("color9") {
			X11_initialisation();
			if (x_initialised == YES) {
				if (value) {
					color9 = get_x11_color(value);
				} else {
					CONF_ERR;
				}
			}
		}
		CONF("default_color") {
			X11_initialisation();
			if (x_initialised == YES) {
				if (value) {
					default_fg_color = get_x11_color(value);
				} else {
					CONF_ERR;
				}
			}
		}
		CONF3("default_shade_color", "default_shadecolor") {
			X11_initialisation();
			if (x_initialised == YES) {
				if (value) {
					default_bg_color = get_x11_color(value);
				} else {
					CONF_ERR;
				}
			}
		}
		CONF3("default_outline_color", "default_outlinecolor") {
			X11_initialisation();
			if (x_initialised == YES) {
				if (value) {
					default_out_color = get_x11_color(value);
				} else {
					CONF_ERR;
				}
			}
		}
#ifdef OWN_WINDOW
		CONF("own_window_colour") {
			X11_initialisation();
			if (x_initialised == YES) {
				if (value) {
					background_colour = get_x11_color(value);
				} else {
					NORM_ERR("Invalid colour for own_window_colour (try omitting the "
						"'#' for hex colours");
				}
			}
		}
#endif
		CONF("text") {
			/* initialize X11 if nothing X11-related is mentioned before TEXT (and if X11 is the default outputmethod) */
			if(output_methods & TO_X) {
				X11_initialisation();
			}
		}
#undef CONF
#undef CONF2
#undef CONF3
#undef CONF_ERR
#undef CONF_ERR2
#undef CONF_BREAK
#undef CONF_CONTINUE
#undef CONF_BUFF_SIZE
	}

	fclose(fp);

}
#endif /* X11 */

static void print_help(const char *prog_name) {
	printf("Usage: %s [OPTION]...\n"
			PACKAGE_NAME" is a system monitor that renders text on desktop or to own transparent\n"
			"window. Command line options will override configurations defined in config\n"
			"file.\n"
			"   -v, --version             version\n"
			"   -q, --quiet               quiet mode\n"
			"   -D, --debug               increase debugging output, ie. -DD for more debugging\n"
			"   -c, --config=FILE         config file to load\n"
#ifdef CONFIG_OUTPUT
			"   -C, --print-config        print the builtin default config to stdout\n"
			"                             e.g. 'conky -C > ~/.conkyrc' will create a new default config\n"
#endif
			"   -d, --daemonize           daemonize, fork to background\n"
			"   -h, --help                help\n"
#ifdef X11
			"   -a, --alignment=ALIGNMENT text alignment on screen, {top,bottom,middle}_{left,right,middle}\n"
			"   -f, --font=FONT           font to use\n"
			"   -X, --display=DISPLAY     X11 display to use\n"
#ifdef OWN_WINDOW
			"   -o, --own-window          create own window to draw\n"
#endif
#ifdef HAVE_XDBE
			"   -b, --double-buffer       double buffer (prevents flickering)\n"
#endif
			"   -w, --window-id=WIN_ID    window id to draw\n"
			"   -x X                      x position\n"
			"   -y Y                      y position\n"
#endif /* X11 */
			"   -t, --text=TEXT           text to render, remember single quotes, like -t '$uptime'\n"
			"   -u, --interval=SECS       update interval\n"
			"   -i COUNT                  number of times to update "PACKAGE_NAME" (and quit)\n",
			prog_name
	);
}

/* : means that character before that takes an argument */
static const char *getopt_string = "vVqdDt:u:i:hc:"
#ifdef X11
	"x:y:w:a:f:X:"
#ifdef OWN_WINDOW
	"o"
#endif
#ifdef HAVE_XDBE
	"b"
#endif
#endif /* X11 */
#ifdef CONFIG_OUTPUT
	"C"
#endif
	;

static const struct option longopts[] = {
	{ "help", 0, NULL, 'h' },
	{ "version", 0, NULL, 'V' },
	{ "debug", 0, NULL, 'D' },
	{ "config", 1, NULL, 'c' },
#ifdef CONFIG_OUTPUT
	{ "print-config", 0, NULL, 'C' },
#endif
	{ "daemonize", 0, NULL, 'd' },
#ifdef X11
	{ "alignment", 1, NULL, 'a' },
	{ "font", 1, NULL, 'f' },
	{ "display", 1, NULL, 'X' },
#ifdef OWN_WINDOW
	{ "own-window", 0, NULL, 'o' },
#endif
#ifdef HAVE_XDBE
	{ "double-buffer", 0, NULL, 'b' },
#endif
	{ "window-id", 1, NULL, 'w' },
#endif /* X11 */
	{ "text", 1, NULL, 't' },
	{ "interval", 0, NULL, 'u' },
	{ 0, 0, 0, 0 }
};

void initialisation(int argc, char **argv) {
	struct sigaction act, oact;

	set_default_configurations();
	load_config_file(current_config);
	currentconffile = conftree_add(currentconffile, current_config);

	/* init specials array */
	if ((specials = calloc(sizeof(struct special_t), max_specials)) == 0) {
		NORM_ERR("failed to create specials array");
	}

#ifdef MAIL_FILE
	if (current_mail_spool == NULL) {
		char buf[256];

		variable_substitute(MAIL_FILE, buf, 256);

		if (buf[0] != '\0') {
			current_mail_spool = strndup(buf, text_buffer_size);
		}
	}
#endif

	/* handle other command line arguments */

#if defined(__FreeBSD__) || defined(__FreeBSD_kernel__) || defined(__OpenBSD__) \
		|| defined(__NetBSD__)
	optind = optreset = 1;
#else
	optind = 0;
#endif

#if defined(__FreeBSD__) || defined(__FreeBSD_kernel__)
	if ((kd = kvm_open("/dev/null", "/dev/null", "/dev/null", O_RDONLY,
			"kvm_open")) == NULL) {
		CRIT_ERR(NULL, NULL, "cannot read kvm");
	}
#endif

	while (1) {
		int c = getopt_long(argc, argv, getopt_string, longopts, NULL);

		if (c == -1) {
			break;
		}

		switch (c) {
			case 'd':
				fork_to_background = 1;
				break;
			case 'D':
				global_debug_level++;
				break;
#ifdef X11
			case 'f':
				set_first_font(optarg);
				break;
			case 'a':
				text_alignment = string_to_alignment(optarg);
				break;

#ifdef OWN_WINDOW
			case 'o':
				own_window = 1;
				break;
#endif
#ifdef HAVE_XDBE
			case 'b':
				use_xdbe = 1;
				break;
#endif
#endif /* X11 */
			case 't':
				if (global_text) {
					free(global_text);
					global_text = 0;
				}
				global_text = strndup(optarg, max_user_text);
				convert_escapes(global_text);
				break;

			case 'u':
				update_interval = strtod(optarg, 0);
				update_interval_old = update_interval;
				if (info.music_player_interval == 0) {
					// default to update_interval
					info.music_player_interval = update_interval;
				}
				break;

			case 'i':
				total_run_times = strtod(optarg, 0);
				break;
#ifdef X11
			case 'x':
				gap_x = atoi(optarg);
				break;

			case 'y':
				gap_y = atoi(optarg);
				break;
#endif /* X11 */

			case '?':
				exit(EXIT_FAILURE);
		}
	}

#ifdef X11
	/* load font */
	if (output_methods & TO_X) {
		load_config_file_x11(current_config);
	}
#endif /* X11 */

	/* generate text and get initial size */
	extract_variable_text(global_text);
	if (global_text) {
		free(global_text);
		global_text = 0;
	}
	global_text = NULL;
	/* fork */
	if (fork_to_background) {
		int pid = fork();

		switch (pid) {
			case -1:
				NORM_ERR(PACKAGE_NAME": couldn't fork() to background: %s",
					strerror(errno));
				break;

			case 0:
				/* child process */
				usleep(25000);
				fprintf(stderr, "\n");
				fflush(stderr);
				break;

			default:
				/* parent process */
				fprintf(stderr, PACKAGE_NAME": forked to background, pid is %d\n",
					pid);
				fflush(stderr);
				exit(EXIT_SUCCESS);
		}
	}

	text_buffer = malloc(max_user_text);
	memset(text_buffer, 0, max_user_text);
	tmpstring1 = malloc(text_buffer_size);
	memset(tmpstring1, 0, text_buffer_size);
	tmpstring2 = malloc(text_buffer_size);
	memset(tmpstring2, 0, text_buffer_size);

#ifdef X11
	xargc = argc;
	xargv = argv;
	X11_create_window();
#endif /* X11 */
#ifdef HAVE_LUA
	llua_setup_info(&info, update_interval);
#endif /* HAVE_LUA */
#ifdef XOAP
	xmlInitParser();
#endif /* XOAP */

	/* Set signal handlers */
	act.sa_handler = signal_handler;
	sigemptyset(&act.sa_mask);
	act.sa_flags = 0;
#ifdef SA_RESTART
	act.sa_flags |= SA_RESTART;
#endif

	if (		sigaction(SIGINT,  &act, &oact) < 0
			||	sigaction(SIGALRM, &act, &oact) < 0
			||	sigaction(SIGUSR1, &act, &oact) < 0
			||	sigaction(SIGHUP,  &act, &oact) < 0
			||	sigaction(SIGTERM, &act, &oact) < 0) {
		NORM_ERR("error setting signal handler: %s", strerror(errno));
	}

#ifdef HAVE_LUA
	llua_startup_hook();
#endif /* HAVE_LUA */
}

int main(int argc, char **argv)
{
#ifdef X11
	char *s, *temp;
	unsigned int x;
#endif

	argc_copy = argc;
	argv_copy = argv;
	g_signal_pending = 0;
	max_user_text = MAX_USER_TEXT_DEFAULT;
	current_config = 0;
	memset(&info, 0, sizeof(info));
	memset(template, 0, sizeof(template));
	clear_net_stats();

#ifdef TCP_PORT_MONITOR
	/* set default connection limit */
	tcp_portmon_set_max_connections(0);
#endif

	/* handle command line parameters that don't change configs */
#ifdef X11
	if (((s = getenv("LC_ALL")) && *s) || ((s = getenv("LC_CTYPE")) && *s)
			|| ((s = getenv("LANG")) && *s)) {
		temp = (char *) malloc((strlen(s) + 1) * sizeof(char));
		if (temp == NULL) {
			NORM_ERR("malloc failed");
		}
		for (x = 0; x < strlen(s); x++) {
			temp[x] = tolower(s[x]);
		}
		temp[x] = 0;
		if (strstr(temp, "utf-8") || strstr(temp, "utf8")) {
			utf8_mode = 1;
		}

		free(temp);
	}
	if (!setlocale(LC_CTYPE, "")) {
		NORM_ERR("Can't set the specified locale!\nCheck LANG, LC_CTYPE, LC_ALL.");
	}
#endif /* X11 */
	while (1) {
		int c = getopt_long(argc, argv, getopt_string, longopts, NULL);

		if (c == -1) {
			break;
		}

		switch (c) {
			case 'v':
			case 'V':
				print_version();
			case 'c':
				if (current_config) {
					free(current_config);
				}
				current_config = strndup(optarg, max_user_text);
				break;
			case 'q':
				freopen("/dev/null", "w", stderr);
				break;
			case 'h':
				print_help(argv[0]);
				return 0;
#ifdef CONFIG_OUTPUT
			case 'C':
				print_defconfig();
				return 0;
#endif
#ifdef X11
			case 'w':
				window.window = strtol(optarg, 0, 0);
				break;
			case 'X':
				if (disp)
					free(disp);
				disp = strdup(optarg);
				break;
#endif /* X11 */

			case '?':
				exit(EXIT_FAILURE);
		}
	}

	/* check if specified config file is valid */
	if (current_config) {
		struct stat sb;
		if (stat(current_config, &sb) ||
				(!S_ISREG(sb.st_mode) && !S_ISLNK(sb.st_mode))) {
			NORM_ERR("invalid configuration file '%s'\n", current_config);
			free(current_config);
			current_config = 0;
		}
	}

	/* load current_config, CONFIG_FILE or SYSTEM_CONFIG_FILE */

	if (!current_config) {
		/* load default config file */
		char buf[DEFAULT_TEXT_BUFFER_SIZE];
		FILE *fp;

		/* Try to use personal config file first */
		to_real_path(buf, CONFIG_FILE);
		if (buf[0] && (fp = fopen(buf, "r"))) {
			current_config = strndup(buf, max_user_text);
			fclose(fp);
		}

		/* Try to use system config file if personal config not readable */
		if (!current_config && (fp = fopen(SYSTEM_CONFIG_FILE, "r"))) {
			current_config = strndup(SYSTEM_CONFIG_FILE, max_user_text);
			fclose(fp);
		}

		/* No readable config found */
		if (!current_config) {
#ifdef CONFIG_OUTPUT
			current_config = strdup("==builtin==");
			NORM_ERR("no readable personal or system-wide config file found,"
					" using builtin default");
#else
			CRIT_ERR(NULL, NULL, "no readable personal or system-wide config file found");
#endif /* ! CONF_OUTPUT */
		}
	}

#ifdef XOAP
	/* Load xoap keys, if existing */
	load_xoap_keys();
#endif /* XOAP */

#ifdef HAVE_SYS_INOTIFY_H
	inotify_fd = inotify_init();
#endif /* HAVE_SYS_INOTIFY_H */

	initialisation(argc, argv);

	main_loop();

#if defined(__FreeBSD__) || defined(__FreeBSD_kernel__)
	kvm_close(kd);
#endif

	return 0;

}

void alarm_handler(void) {
	if(childpid > 0) {
		kill(childpid, SIGTERM);
	}
}

static void signal_handler(int sig)
{
	/* signal handler is light as a feather, as it should be.
	 * we will poll g_signal_pending with each loop of conky
	 * and do any signal processing there, NOT here (except 
	 * SIGALRM because this is caused when conky is hanging) */
	if(sig == SIGALRM) {
		alarm_handler();
	} else {
		g_signal_pending = sig;
	}
}<|MERGE_RESOLUTION|>--- conflicted
+++ resolved
@@ -7914,15 +7914,12 @@
 	llua_shutdown_hook();
 	llua_close();
 #endif /* HAVE_LUA */
-<<<<<<< HEAD
 #ifdef IMLIB2
 	cimlib_deinit();
 #endif /* IMLIB2 */
-=======
 #ifdef XOAP
 	xmlCleanupParser();
 #endif /* XOAP */
->>>>>>> 2118fc58
 
 	if (specials) {
 		for (i = 0; i < special_count; i++) {
