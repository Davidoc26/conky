--- conflicted
+++ resolved
@@ -68,17 +68,7 @@
 #include <netdb.h>
 #include <fcntl.h>
 #include <getopt.h>
-<<<<<<< HEAD
-#ifdef BUILD_WEATHER_XOAP
-=======
-#ifdef BUILD_NCURSES
-#include <ncurses.h>
-#ifdef LEAKFREE_NCURSES
-#include "nc.h"
-#endif
-#endif
 #if defined BUILD_WEATHER_XOAP || defined BUILD_RSS
->>>>>>> e70df5e4
 #include <libxml/parser.h>
 #endif
 
@@ -2489,21 +2479,13 @@
 	}
 }
 
-void clean_up_without_threads(void *memtofree1, void* memtofree2) {
-
-<<<<<<< HEAD
-=======
-#ifdef BUILD_NCURSES
-	if(output_methods & TO_NCURSES) {
-		endwin();
-	}
-#endif
+void clean_up_without_threads(void *memtofree1, void* memtofree2)
+{
 #ifdef BUILD_HTTP
 	if(output_methods & TO_HTTP) {
 		MHD_stop_daemon(httpd);
 	}
 #endif
->>>>>>> e70df5e4
 	conftree_empty(currentconffile);
 	currentconffile = NULL;
 	free_and_zero(memtofree1);
@@ -2563,80 +2545,15 @@
 	clear_net_stats();
 	clear_diskio_stats();
 	free_and_zero(global_cpu);
-<<<<<<< HEAD
-=======
+
+	conky::cleanup_config_settings(*state);
+	state.reset();
 }
 
 void clean_up(void *memtofree1, void* memtofree2)
 {
 	free_update_callbacks();
 	clean_up_without_threads(memtofree1, memtofree2);
-}
-
-static bool string_to_bool(const char *s)
-{
-	if (!s) {
-		// Assumes an option without a true/false means true
-		return true;
-	} else if (strcasecmp(s, "yes") == EQUAL) {
-		return true;
-	} else if (strcasecmp(s, "true") == EQUAL) {
-		return true;
-	} else if (strcasecmp(s, "1") == EQUAL) {
-		return true;
-	}
-	return false;
-}
-
-#ifdef BUILD_X11
-static enum alignment string_to_alignment(const char *s)
-{
-	if (strcasecmp(s, "top_left") == EQUAL) {
-		return TOP_LEFT;
-	} else if (strcasecmp(s, "top_right") == EQUAL) {
-		return TOP_RIGHT;
-	} else if (strcasecmp(s, "top_middle") == EQUAL) {
-		return TOP_MIDDLE;
-	} else if (strcasecmp(s, "bottom_left") == EQUAL) {
-		return BOTTOM_LEFT;
-	} else if (strcasecmp(s, "bottom_right") == EQUAL) {
-		return BOTTOM_RIGHT;
-	} else if (strcasecmp(s, "bottom_middle") == EQUAL) {
-		return BOTTOM_MIDDLE;
-	} else if (strcasecmp(s, "middle_left") == EQUAL) {
-		return MIDDLE_LEFT;
-	} else if (strcasecmp(s, "middle_right") == EQUAL) {
-		return MIDDLE_RIGHT;
-	} else if (strcasecmp(s, "middle_middle") == EQUAL) {
-		return MIDDLE_MIDDLE;
-	} else if (strcasecmp(s, "tl") == EQUAL) {
-		return TOP_LEFT;
-	} else if (strcasecmp(s, "tr") == EQUAL) {
-		return TOP_RIGHT;
-	} else if (strcasecmp(s, "tm") == EQUAL) {
-		return TOP_MIDDLE;
-	} else if (strcasecmp(s, "bl") == EQUAL) {
-		return BOTTOM_LEFT;
-	} else if (strcasecmp(s, "br") == EQUAL) {
-		return BOTTOM_RIGHT;
-	} else if (strcasecmp(s, "bm") == EQUAL) {
-		return BOTTOM_MIDDLE;
-	} else if (strcasecmp(s, "ml") == EQUAL) {
-		return MIDDLE_LEFT;
-	} else if (strcasecmp(s, "mr") == EQUAL) {
-		return MIDDLE_RIGHT;
-	} else if (strcasecmp(s, "mm") == EQUAL) {
-		return MIDDLE_MIDDLE;
-	} else if (strcasecmp(s, "none") == EQUAL) {
-		return NONE;
-	}
-	return ALIGNMENT_ERROR;
-}
-#endif /* BUILD_X11 */
->>>>>>> e70df5e4
-
-	conky::cleanup_config_settings(*state);
-	state.reset();
 }
 
 static void set_default_configurations(void)
@@ -3087,25 +3004,6 @@
 		CONF("max_text_width") {
 			max_text_width = atoi(value);
 		}
-<<<<<<< HEAD
-=======
-		CONF("out_to_console") {
-			if(string_to_bool(value)) {
-				output_methods |= TO_STDOUT;
-			} else {
-				output_methods &= ~TO_STDOUT;
-			}
-		}
-		CONF("extra_newline") {
-			extra_newline = string_to_bool(value);
-		}
-		CONF("disable_auto_reload") {
-			disable_auto_reload = string_to_bool(value);
-		}
-		CONF("out_to_stderr") {
-			if(string_to_bool(value))
-				output_methods |= TO_STDERR;
-		}
 #ifdef BUILD_HTTP
 		CONF("out_to_http") {
 			if(string_to_bool(value)) {
@@ -3119,16 +3017,6 @@
 			}
 		}
 #endif
-#ifdef BUILD_NCURSES
-		CONF("out_to_ncurses") {
-			if(string_to_bool(value)) {
-				initscr();
-				start_color();
-				output_methods |= TO_NCURSES;
-			}
-		}
-#endif
->>>>>>> e70df5e4
 		CONF("overwrite_file") {
 			free_and_zero(overwrite_file);
 			if (overwrite_works(value)) {
@@ -3213,30 +3101,10 @@
 			}
 		}
 #endif /* BUILD_X11 */
-<<<<<<< HEAD
-#ifdef __linux__
-=======
-		CONF("no_buffers") {
-			no_buffers = string_to_bool(value);
-		}
->>>>>>> e70df5e4
 		CONF("top_name_width") {
 			if (set_top_name_width(value))
 				CONF_ERR;
 		}
-<<<<<<< HEAD
-#endif /* __linux__ */
-=======
-		CONF("top_cpu_separate") {
-			cpu_separate = string_to_bool(value);
-		}
-		CONF("short_units") {
-			short_units = string_to_bool(value);
-		}
-		CONF("format_human_readable") {
-			format_human_readable = string_to_bool(value);
-		}
->>>>>>> e70df5e4
 #ifdef HDDTEMP
 		CONF("hddtemp_host") {
 			set_hddtemp_host(value);
