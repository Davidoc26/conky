--- conflicted
+++ resolved
@@ -1541,11 +1541,7 @@
 						cur_y = tmp_y;
 					}
 #ifdef MATH
-<<<<<<< HEAD
-					if (show_graph_scale.get(*state) && (specials[special_index].show_scale == 1)) {
-=======
-					if (show_graph_scale && (current->show_scale == 1)) {
->>>>>>> 2f838fe6
+					if (show_graph_scale.get(*state) && (current->show_scale == 1)) {
 						int tmp_x = cur_x;
 						int tmp_y = cur_y;
 						char *tmp_str;
@@ -2383,8 +2379,6 @@
 		XCloseDisplay(display);
 		display = NULL;
 	}
-	free_and_zero(info.x11.desktop.all_names);
-	free_and_zero(info.x11.desktop.name);
 	x_initialised = NO;
 }
 #endif
@@ -2417,23 +2411,7 @@
 	free_and_zero(info.cpu_usage);
 #ifdef BUILD_X11
 	if (x_initialised == YES) {
-<<<<<<< HEAD
-		if(window_created == 1) {
-			XClearArea(display, window.window, text_start_x - window.border_inner_margin - window.border_outer_margin - window.border_width,
-				text_start_y - window.border_inner_margin - window.border_outer_margin - window.border_width,
-				text_width + window.border_inner_margin * 2 + window.border_outer_margin * 2 + window.border_width * 2,
-				text_height + window.border_inner_margin * 2 + window.border_outer_margin * 2 + window.border_width * 2, 0);
-		}
-		destroy_window();
-		free_fonts();
-		if(x11_stuff.region) {
-			XDestroyRegion(x11_stuff.region);
-			x11_stuff.region = NULL;
-		}
-		x_initialised = NO;
-=======
 		clean_up_x11();
->>>>>>> 2f838fe6
 	}else{
 		free(fonts);	//in set_default_configurations a font is set but not loaded
 		font_count = -1;
@@ -2579,18 +2557,6 @@
 	output_methods = TO_STDOUT;
 #endif
 #ifdef BUILD_X11
-<<<<<<< HEAD
-=======
-#ifdef BUILD_XFT
-	use_xft = 0;
-#endif
-	show_graph_scale = 0;
-	show_graph_range = 0;
-	draw_shades = 1;
-	draw_borders = 0;
-	draw_graph_borders = 1;
-	draw_outline = 0;
->>>>>>> 2f838fe6
 	set_first_font("6x10");
 	gap_x = 5;
 	gap_y = 60;
@@ -2649,76 +2615,12 @@
 }
 
 #ifdef BUILD_X11
-<<<<<<< HEAD
-static char **xargv = 0;
-static int xargc = 0;
-
 static void X11_create_window(void)
 {
 	if (out_to_x.get(*state)) {
 		init_window(text_width + window.border_inner_margin * 2 + window.border_outer_margin * 2 + window.border_width * 2,
 				text_height + window.border_inner_margin * 2 + window.border_outer_margin * 2 + window.border_width * 2,
-				xargv, xargc);
-=======
-#ifdef DEBUG
-/* WARNING, this type not in Xlib spec */
-int x11_error_handler(Display *d, XErrorEvent *err)
-	__attribute__((noreturn));
-int x11_error_handler(Display *d, XErrorEvent *err)
-{
-	NORM_ERR("X Error: type %i Display %lx XID %li serial %lu error_code %i request_code %i minor_code %i other Display: %lx\n",
-			err->type,
-			(long unsigned)err->display,
-			(long)err->resourceid,
-			err->serial,
-			err->error_code,
-			err->request_code,
-			err->minor_code,
-			(long unsigned)d
-			);
-	abort();
-}
-
-int x11_ioerror_handler(Display *d)
-	__attribute__((noreturn));
-int x11_ioerror_handler(Display *d)
-{
-	NORM_ERR("X Error: Display %lx\n",
-			(long unsigned)d
-			);
-	exit(1);
-}
-#endif /* DEBUG */
-
-static void X11_initialisation(void)
-{
-	if (x_initialised == YES) return;
-	output_methods |= TO_X;
-	init_X11(disp);
-	set_default_configurations_for_x();
-	x_initialised = YES;
-#ifdef DEBUG
-	_Xdebug = 1;
-	/* WARNING, this type not in Xlib spec */
-	XSetErrorHandler(&x11_error_handler);
-	XSetIOErrorHandler(&x11_ioerror_handler);
-#endif /* DEBUG */
-}
-
-static void X11_create_window(void)
-{
-	if (output_methods & TO_X) {
-#ifdef OWN_WINDOW
-		init_window(own_window, text_width + window.border_inner_margin * 2 + window.border_outer_margin * 2 + window.border_width * 2,
-				text_height + window.border_inner_margin * 2 + window.border_outer_margin * 2 + window.border_width * 2, set_transparent, background_colour,
 				argv_copy, argc_copy);
-#else /* OWN_WINDOW */
-		init_window(0, text_width + window.border_inner_margin * 2 + window.border_outer_margin * 2 + window.border_width * 2,
-				text_height + window.border_inner_margin * 2 + window.border_outer_margin * 2 + window.border_width * 2, set_transparent, 0,
-				argv_copy, argc_copy);
-#endif /* OWN_WINDOW */
->>>>>>> 2f838fe6
-
 		setup_fonts();
 		load_fonts();
 		update_text_area();	/* to position text/window on screen */
@@ -2826,32 +2728,6 @@
 	return 0;
 }
 
-<<<<<<< HEAD
-=======
-#ifdef BUILD_X11
-void setalignment(int* text_alignment, const char* value, const char *f, int line, bool conffile) {
-#ifdef OWN_WINDOW
-	if (window.type == TYPE_DOCK) {
-		NORM_ERR("alignment is disabled when own_window_type is dock");
-	} else
-#endif /*OWN_WINDOW */
-	if (value) {
-		int a = string_to_alignment(value);
-
-		if (a <= 0) {
-			if(conffile == true) {
-				CONF_ERR;
-			} else NORM_ERR("'%s' is not a alignment setting", value);
-		} else {
-			*text_alignment = a;
-		}
-	} else if(conffile == true) {
-		CONF_ERR;
-	}
-}
-#endif /* BUILD_X11 */
-
->>>>>>> 2f838fe6
 char load_config_file(const char *f)
 {
 	int line = 0;
@@ -2875,44 +2751,6 @@
 		// start the whole if-then-else-if cascade
 		if (false) {}
 #ifdef BUILD_X11
-<<<<<<< HEAD
-=======
-		CONF2("out_to_x") {
-			if (string_to_bool(value)) {
-				output_methods &= TO_X;
-			} else {
-				clean_up_x11();
-				output_methods &= ~TO_X;
-				x_initialised = NEVER;
-			}
-		}
-		CONF("display") {
-			if (!value || x_initialised == YES) {
-				CONF_ERR;
-			} else {
-				free_and_zero(disp);
-				disp = strdup(value);
-			}
-		}
-		CONF("alignment") {
-			setalignment(&text_alignment, value, f, line, true);
-		}
-		CONF("background") {
-			fork_to_background = string_to_bool(value);
-		}
-#else
-		CONF2("background") {
-			fork_to_background = string_to_bool(value);
-		}
-#endif /* BUILD_X11 */
-#ifdef BUILD_X11
-		CONF("show_graph_scale") {
-			show_graph_scale = string_to_bool(value);
-		}
-		CONF("show_graph_range") {
-			show_graph_range = string_to_bool(value);
-		}
->>>>>>> 2f838fe6
 		CONF("border_inner_margin") {
 			if (value) {
 				window.border_inner_margin = strtol(value, 0, 0);
@@ -3312,18 +3150,6 @@
 			} else {
 				CONF_ERR;
 			}
-		}
-<<<<<<< HEAD
-		CONF("max_specials") {
-			if (value) {
-				max_specials = atoi(value);
-			} else {
-				CONF_ERR;
-			}
-=======
-		CONF("uppercase") {
-			stuff_in_uppercase = string_to_bool(value);
->>>>>>> 2f838fe6
 		}
 		CONF("max_user_text") {
 			if (value) {
@@ -3712,16 +3538,12 @@
 				set_first_font(optarg);
 				break;
 			case 'a':
-<<<<<<< HEAD
 				state->pushstring(optarg);
 				text_alignment.lua_set(*state);
 				break;
 			case 'X':
 				state->pushstring(optarg);
 				display_name.lua_set(*state);
-=======
-				setalignment(&text_alignment, optarg, NULL, 0, false);
->>>>>>> 2f838fe6
 				break;
 
 #ifdef OWN_WINDOW
