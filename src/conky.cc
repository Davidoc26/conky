--- conflicted
+++ resolved
@@ -2845,314 +2845,6 @@
 #endif /* BUILD_X11 */
 		CONF("mail_spool") {
 			if (value) {
-				char buffer[256];
-
-				variable_substitute(value, buffer, 256);
-
-				if (buffer[0] != '\0') {
-					free_and_zero(current_mail_spool);
-					current_mail_spool = strndup(buffer, text_buffer_size);
-				}
-			} else {
-				CONF_ERR;
-			}
-		}
-#ifdef BUILD_X11
-#ifdef BUILD_IMLIB2
-		CONF("imlib_cache_size") {
-			if (value) {
-				cimlib_set_cache_size(atoi(value));
-			}
-		}
-		CONF("imlib_cache_flush_interval") {
-			if (value) {
-				cimlib_set_cache_flush_interval(atoi(value));
-			}
-		}
-#endif /* BUILD_IMLIB2 */
-#endif /* BUILD_X11 */
-		CONF("update_interval_on_battery") {
-			if (value) {
-				update_interval_bat = strtod(value, 0);
-			} else {
-				CONF_ERR;
-			}
-		}
-		CONF("update_interval") {
-			if (value) {
-				set_update_interval(strtod(value, 0));
-			} else {
-				CONF_ERR;
-			}
-			if (info.music_player_interval == 0) {
-				// default to update_interval
-				info.music_player_interval = update_interval;
-			}
-		}
-		CONF("total_run_times") {
-			if (value) {
-				total_run_times = strtod(value, 0);
-			} else {
-				CONF_ERR;
-			}
-		}
-<<<<<<< HEAD
-=======
-#endif /* BUILD_MPD */
-#ifdef BUILD_MYSQL
-		CONF("mysql_host") {
-			if (value) {
-				mysql_set_host(value);
-			} else {
-				CONF_ERR;
-			}
-		}
-		CONF("mysql_port") {
-			if (value) {
-				mysql_set_port(value);
-			} else {
-				CONF_ERR;
-			}
-		}
-		CONF("mysql_user") {
-			if (value) {
-				mysql_set_user(value);
-			} else {
-				CONF_ERR;
-			}
-		}
-		CONF("mysql_password") {
-			if (value) {
-				mysql_set_password(value);
-			} else {
-				CONF_ERR;
-			}
-		}
-		CONF("mysql_db") {
-			if (value) {
-				mysql_set_db(value);
-			} else {
-				CONF_ERR;
-			}
-		}
-#endif /* BUILD_MYSQL */
-		CONF("music_player_interval") {
-			if (value) {
-				info.music_player_interval = strtod(value, 0);
-			} else {
-				CONF_ERR;
-			}
-		}
-#ifdef __OpenBSD__
-		CONF("sensor_device") {
-			if (value) {
-				sensor_device = strtol(value, 0, 0);
-			} else {
-				CONF_ERR;
-			}
-		}
-#endif
-		CONF("cpu_avg_samples") {
-			if (value) {
-				cpu_avg_samples = strtol(value, 0, 0);
-				if (cpu_avg_samples < 1 || cpu_avg_samples > 14) {
-					CONF_ERR;
-				} else {
-					info.cpu_avg_samples = cpu_avg_samples;
-				}
-			} else {
-				CONF_ERR;
-			}
-		}
-		CONF("net_avg_samples") {
-			if (value) {
-				net_avg_samples = strtol(value, 0, 0);
-				if (net_avg_samples < 1 || net_avg_samples > 14) {
-					CONF_ERR;
-				} else {
-					info.net_avg_samples = net_avg_samples;
-				}
-			} else {
-				CONF_ERR;
-			}
-		}
-		CONF("diskio_avg_samples") {
-			if (value) {
-				diskio_avg_samples = strtol(value, 0, 0);
-				if (diskio_avg_samples < 1 || diskio_avg_samples > 14) {
-					CONF_ERR;
-				} else {
-					info.diskio_avg_samples = diskio_avg_samples;
-				}
-			} else {
-				CONF_ERR;
-			}
-		}
-
-#ifdef BUILD_XDBE
-		CONF("double_buffer") {
-			use_xdbe = string_to_bool(value);
-		}
-#endif
-#ifdef BUILD_X11
-		CONF("override_utf8_locale") {
-			utf8_mode = string_to_bool(value);
-		}
-		CONF("draw_borders") {
-			draw_borders = string_to_bool(value);
-		}
-		CONF("draw_graph_borders") {
-			draw_graph_borders = string_to_bool(value);
-		}
-		CONF("draw_shades") {
-			draw_shades = string_to_bool(value);
-		}
-		CONF("draw_outline") {
-			draw_outline = string_to_bool(value);
-		}
-#endif /* BUILD_X11 */
-		CONF("times_in_seconds") {
-			set_times_in_seconds(string_to_bool(value));
-		}
-		CONF("max_text_width") {
-			max_text_width = atoi(value);
-		}
-		CONF("out_to_console") {
-			if(string_to_bool(value)) {
-				output_methods |= TO_STDOUT;
-			} else {
-				output_methods &= ~TO_STDOUT;
-			}
-		}
-		CONF("extra_newline") {
-			extra_newline = string_to_bool(value);
-		}
-		CONF("disable_auto_reload") {
-			disable_auto_reload = string_to_bool(value);
-		}
-		CONF("out_to_stderr") {
-			if(string_to_bool(value))
-				output_methods |= TO_STDERR;
-		}
-#ifdef BUILD_HTTP
-		CONF("out_to_http") {
-			if(string_to_bool(value)) {
-				output_methods |= TO_HTTP;
-				httpd = MHD_start_daemon(MHD_USE_SELECT_INTERNALLY, HTTPPORT, NULL, NULL, &sendanswer, NULL, MHD_OPTION_END);
-			}
-		}
-		CONF("http_refresh") {
-			if(string_to_bool(value)) {
-				http_refresh = true;
-			}
-		}
-#endif
-#ifdef BUILD_NCURSES
-		CONF("out_to_ncurses") {
-			if(string_to_bool(value)) {
-				initscr();
-				start_color();
-				output_methods |= TO_NCURSES;
-			}
-		}
-#endif
-		CONF("overwrite_file") {
-			free_and_zero(overwrite_file);
-			if (overwrite_works(value)) {
-				overwrite_file = strdup(value);
-				output_methods |= OVERWRITE_FILE;
-			} else
-				NORM_ERR("overwrite_file won't be able to create/overwrite '%s'", value);
-		}
-		CONF("append_file") {
-			free_and_zero(append_file);
-			if(append_works(value)) {
-				append_file = strdup(value);
-				output_methods |= APPEND_FILE;
-			} else
-				NORM_ERR("append_file won't be able to create/append '%s'", value);
-		}
-		CONF("use_spacer") {
-			if (value) {
-				if (strcasecmp(value, "left") == EQUAL) {
-					use_spacer = LEFT_SPACER;
-				} else if (strcasecmp(value, "right") == EQUAL) {
-					use_spacer = RIGHT_SPACER;
-				} else if (strcasecmp(value, "none") == EQUAL) {
-					use_spacer = NO_SPACER;
-				} else {
-					use_spacer = string_to_bool(value) ? RIGHT_SPACER : NO_SPACER;
-					NORM_ERR("use_spacer should have an argument of left, right, or"
-						" none.  '%s' seems to be some form of '%s', so"
-						" defaulting to %s.", value,
-						use_spacer ? "true" : "false",
-						use_spacer ? "right" : "none");
-					if (use_spacer) {
-						use_spacer = RIGHT_SPACER;
-					} else {
-						use_spacer = NO_SPACER;
-					}
-				}
-			} else {
-				NORM_ERR("use_spacer should have an argument. Defaulting to right.");
-				use_spacer = RIGHT_SPACER;
-			}
-		}
-#ifdef BUILD_X11
-#ifdef BUILD_XFT
-		CONF("use_xft") {
-			use_xft = string_to_bool(value);
-		}
-		CONF("font") {
-			if (value) {
-				set_first_font(value);
-			}
-		}
-		CONF("xftalpha") {
-			if (value && font_count >= 0) {
-				fonts[0].font_alpha = atof(value) * 65535.0;
-			}
-		}
-		CONF("xftfont") {
-			if (use_xft) {
-#else
-		CONF("use_xft") {
-			if (string_to_bool(value)) {
-				NORM_ERR("Xft not enabled at compile time");
-			}
-		}
-		CONF("xftfont") {
-			/* xftfont silently ignored when no Xft */
-		}
-		CONF("xftalpha") {
-			/* xftalpha is silently ignored when no Xft */
-		}
-		CONF("font") {
-#endif
-			if (value) {
-				set_first_font(value);
-			}
-#ifdef BUILD_XFT
-			}
-#endif
-		}
-		CONF("gap_x") {
-			if (value) {
-				gap_x = atoi(value);
-			} else {
-				CONF_ERR;
-			}
-		}
-		CONF("gap_y") {
-			if (value) {
-				gap_y = atoi(value);
-			} else {
-				CONF_ERR;
-			}
-		}
-#endif /* BUILD_X11 */
-		CONF("mail_spool") {
-			if (value) {
 				std::string buffer = variable_substitute(value);
 
 				if (not buffer.empty()) {
@@ -3164,151 +2856,6 @@
 			}
 		}
 #ifdef BUILD_X11
-		CONF("minimum_size") {
-			if (value) {
-				if (sscanf(value, "%d %d", &minimum_width, &minimum_height)
-						!= 2) {
-					if (sscanf(value, "%d", &minimum_width) != 1) {
-						CONF_ERR;
-					}
-				}
-			} else {
-				CONF_ERR;
-			}
-		}
-		CONF("maximum_width") {
-			if (value) {
-				if (sscanf(value, "%d", &maximum_width) != 1) {
-					CONF_ERR;
-				}
-			} else {
-				CONF_ERR;
-			}
-		}
-#endif /* BUILD_X11 */
-		CONF("no_buffers") {
-			no_buffers = string_to_bool(value);
-		}
-		CONF("top_name_width") {
-			if (set_top_name_width(value))
-				CONF_ERR;
-		}
-		CONF("top_cpu_separate") {
-			cpu_separate = string_to_bool(value);
-		}
-		CONF("short_units") {
-			short_units = string_to_bool(value);
-		}
-		CONF("format_human_readable") {
-			format_human_readable = string_to_bool(value);
-		}
-#ifdef HDDTEMP
-		CONF("hddtemp_host") {
-			set_hddtemp_host(value);
-		}
-		CONF("hddtemp_port") {
-			set_hddtemp_port(value);
-		}
-#endif /* HDDTEMP */
-		CONF("pad_percents") {
-			pad_percents = atoi(value);
-		}
-#ifdef BUILD_X11
-#ifdef OWN_WINDOW
-		CONF("own_window") {
-			if (value) {
-				own_window = string_to_bool(value);
-			}
-		}
-		CONF("own_window_class") {
-			if (value) {
-				memset(window.class_name, 0, sizeof(window.class_name));
-				strncpy(window.class_name, value,
-						sizeof(window.class_name) - 1);
-			}
-		}
-		CONF("own_window_title") {
-			if (value) {
-				memset(window.title, 0, sizeof(window.title));
-				strncpy(window.title, value, sizeof(window.title) - 1);
-			}
-		}
-		CONF("own_window_transparent") {
-			if (value) {
-				set_transparent = string_to_bool(value);
-			}
-		}
-		CONF("own_window_hints") {
-			if (value) {
-				char *p_hint, *p_save;
-				char delim[] = ", ";
-
-				/* tokenize the value into individual hints */
-				if ((p_hint = strtok_r(value, delim, &p_save)) != NULL) {
-					do {
-						/* fprintf(stderr, "hint [%s] parsed\n", p_hint); */
-						if (strncmp(p_hint, "undecorate", 10) == EQUAL) {
-							SET_HINT(window.hints, HINT_UNDECORATED);
-						} else if (strncmp(p_hint, "below", 5) == EQUAL) {
-							SET_HINT(window.hints, HINT_BELOW);
-						} else if (strncmp(p_hint, "above", 5) == EQUAL) {
-							SET_HINT(window.hints, HINT_ABOVE);
-						} else if (strncmp(p_hint, "sticky", 6) == EQUAL) {
-							SET_HINT(window.hints, HINT_STICKY);
-						} else if (strncmp(p_hint, "skip_taskbar", 12) == EQUAL) {
-							SET_HINT(window.hints, HINT_SKIP_TASKBAR);
-						} else if (strncmp(p_hint, "skip_pager", 10) == EQUAL) {
-							SET_HINT(window.hints, HINT_SKIP_PAGER);
-						} else {
-							CONF_ERR;
-						}
-
-						p_hint = strtok_r(NULL, delim, &p_save);
-					} while (p_hint != NULL);
-				}
-			} else {
-				CONF_ERR;
-			}
-		}
-		CONF("own_window_type") {
-			if (value) {
-				if (strncmp(value, "normal", 6) == EQUAL) {
-					window.type = TYPE_NORMAL;
-				} else if (strncmp(value, "desktop", 7) == EQUAL) {
-					window.type = TYPE_DESKTOP;
-				} else if (strncmp(value, "dock", 4) == EQUAL) {
-					window.type = TYPE_DOCK;
-					text_alignment = TOP_LEFT;
-				} else if (strncmp(value, "panel", 5) == EQUAL) {
-					window.type = TYPE_PANEL;
-				} else if (strncmp(value, "override", 8) == EQUAL) {
-					window.type = TYPE_OVERRIDE;
-				} else {
-					CONF_ERR;
-				}
-			} else {
-				CONF_ERR;
-			}
-		}
-#ifdef BUILD_ARGB
-		CONF("own_window_argb_visual") {
-			use_argb_visual = string_to_bool(value);
-		}
-		CONF("own_window_argb_value") {
-			own_window_argb_value = strtol(value, 0, 0);
-			if (own_window_argb_value > 255 || own_window_argb_value < 0) {
-				CONF_ERR2("own_window_argb_value must be <= 255 and >= 0");
-			}
-		}
-#endif /* BUILD_ARGB */
-#endif
-		CONF("stippled_borders") {
-			if (value) {
-				stippled_borders = strtol(value, 0, 0);
-			} else {
-				stippled_borders = 4;
-			}
-		}
 #ifdef BUILD_IMLIB2
 		CONF("imlib_cache_size") {
 			if (value) {
@@ -3347,10 +2894,6 @@
 				CONF_ERR;
 			}
 		}
-		CONF("uppercase") {
-			stuff_in_uppercase = string_to_bool(value);
-		}
->>>>>>> df6db639
 		CONF("max_user_text") {
 			if (value) {
 				max_user_text = atoi(value);
